--- conflicted
+++ resolved
@@ -494,21 +494,13 @@
     "mcaid_ben": {
       "type": "float",
       "desc": "Imputed Medicaid benefits",
-<<<<<<< HEAD
-      "form": {"2014-2027": "imputed using the C-TAM model"},
-=======
       "form": {"2014-20??": "imputed using the C-TAM model"},
->>>>>>> fe854add
       "availability": "taxdata_cps"
     },
     "mcare_ben": {
       "type": "float",
       "desc": "Imputed Medicare benefits",
-<<<<<<< HEAD
-      "form": {"2014-2027": "imputed using the C-TAM model"},
-=======
       "form": {"2014-20??": "imputed using the C-TAM model"},
->>>>>>> fe854add
       "availability": "taxdata_cps"
     },
     "n24": {
@@ -550,11 +542,7 @@
     "other_ben": {
       "type": "float",
       "desc": "Non-imputed benefits",
-<<<<<<< HEAD
-      "form": {"2014-2027": "determined using government benefit program data"},
-=======
       "form": {"2014-20??": "determined using government benefit program data"},
->>>>>>> fe854add
       "availability": "taxdata_cps"
     },
     "p08000": {
@@ -597,31 +585,19 @@
     "snap_ben": {
       "type": "float",
       "desc": "Imputed SNAP benefits",
-<<<<<<< HEAD
-      "form": {"2014-2027": "imputed using the C-TAM model"},
-=======
       "form": {"2014-20??": "imputed using the C-TAM model"},
->>>>>>> fe854add
       "availability": "taxdata_cps"
     },
     "ssi_ben": {
       "type": "float",
       "desc": "Imputed SSI benefits",
-<<<<<<< HEAD
-      "form": {"2014-2027": "imputed using the C-TAM model"},
-=======
       "form": {"2014-20??": "imputed using the C-TAM model"},
->>>>>>> fe854add
       "availability": "taxdata_cps"
     },
     "vet_ben": {
       "type": "float",
       "desc": "Imputed Veteran's benefits",
-<<<<<<< HEAD
-      "form": {"2014-2027": "imputed using the C-TAM model"},
-=======
       "form": {"2014-20??": "imputed using the C-TAM model"},
->>>>>>> fe854add
       "availability": "taxdata_cps"
     }
   },
