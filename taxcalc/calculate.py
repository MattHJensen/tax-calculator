"""
Tax-Calculator federal tax Calculator class.
"""
# CODING-STYLE CHECKS:
# pycodestyle calculate.py
# pylint --disable=locally-disabled calculate.py
#
# pylint: disable=invalid-name,no-value-for-parameter,too-many-lines

from __future__ import print_function
import os
import sys
import json
import re
import copy
import six
import numpy as np
import pandas as pd
from taxcalc.functions import (TaxInc, SchXYZTax, GainsTax, AGIsurtax,
                               NetInvIncTax, AMT, EI_PayrollTax, Adj,
                               DependentCare, ALD_InvInc_ec_base, CapGains,
                               SSBenefits, UBI, AGI, ItemDedCap, ItemDed,
                               StdDed, AdditionalMedicareTax, F2441, EITC,
                               ChildDepTaxCredit, AdditionalCTC, CTC_new,
                               PersonalTaxCredit, SchR,
                               AmOppCreditParts, EducationTaxCredit,
                               NonrefundableCredits, C1040, IITAX,
                               BenefitSurtax, BenefitLimitation,
                               FairShareTax, LumpSumTax, BenefitPrograms,
                               ExpandIncome, AfterTaxIncome)
from taxcalc.policy import Policy
from taxcalc.records import Records
from taxcalc.consumption import Consumption
from taxcalc.behavior import Behavior
from taxcalc.growdiff import Growdiff
from taxcalc.growfactors import Growfactors
from taxcalc.utils import (DIST_VARIABLES, create_distribution_table,
                           DIFF_VARIABLES, create_difference_table,
                           create_diagnostic_table,
                           ce_aftertax_expanded_income,
                           mtr_graph_data, atr_graph_data, xtr_graph_plot,
                           dec_graph_data, dec_graph_plot,
                           pch_graph_data, pch_graph_plot)
# import pdb


class Calculator(object):
    """
    Constructor for the Calculator class.

    Parameters
    ----------
    policy: Policy class object
        this argument must be specified and object is copied for internal use

    records: Records class object
        this argument must be specified and object is copied for internal use

    verbose: boolean
        specifies whether or not to write to stdout data-loaded and
        data-extrapolated progress reports; default value is true.

    sync_years: boolean
        specifies whether or not to synchronize policy year and records year;
        default value is true.

    consumption: Consumption class object
        specifies consumption response assumptions used to calculate
        "effective" marginal tax rates; default is None, which implies
        no consumption responses assumed in marginal tax rate calculations;
        when argument is an object it is copied for internal use;
        also specifies consumption value of in-kind benefis with no in-kind
        consumption values specified implying consumption value is equal to
        government cost of providing the in-kind benefits

    behavior: Behavior class object
        specifies behavioral responses used by Calculator; default is None,
        which implies no behavioral responses to policy reform;
        when argument is an object it is copied for internal use

    Raises
    ------
    ValueError:
        if parameters are not the appropriate type.

    Returns
    -------
    class instance: Calculator

    Notes
    -----
    The most efficient way to specify current-law and reform Calculator
    objects is as follows:
         pol = Policy()
         rec = Records()
         calc1 = Calculator(policy=pol, records=rec)  # current-law
         pol.implement_reform(...)
         calc2 = Calculator(policy=pol, records=rec)  # reform
    All calculations are done on the internal copies of the Policy and
    Records objects passed to each of the two Calculator constructors.
    """
    # pylint: disable=too-many-public-methods

    def __init__(self, policy=None, records=None, verbose=True,
                 sync_years=True, consumption=None, behavior=None):
        # pylint: disable=too-many-arguments,too-many-branches
        if isinstance(policy, Policy):
            self.__policy = copy.deepcopy(policy)
        else:
            raise ValueError('must specify policy as a Policy object')
        if isinstance(records, Records):
            self.__records = copy.deepcopy(records)
        else:
            raise ValueError('must specify records as a Records object')
        if self.__policy.current_year < self.__records.data_year:
            self.__policy.set_year(self.__records.data_year)
        if consumption is None:
            self.__consumption = Consumption(start_year=policy.start_year)
        elif isinstance(consumption, Consumption):
            self.__consumption = copy.deepcopy(consumption)
        else:
            raise ValueError('consumption must be None or Consumption object')
        if self.__consumption.current_year < self.__policy.current_year:
            self.__consumption.set_year(self.__policy.current_year)
        if behavior is None:
            self.__behavior = Behavior(start_year=policy.start_year)
        elif isinstance(behavior, Behavior):
            self.__behavior = copy.deepcopy(behavior)
        else:
            raise ValueError('behavior must be None or Behavior object')
        if self.__behavior.current_year < self.__policy.current_year:
            self.__behavior.set_year(self.__policy.current_year)
        current_year_is_data_year = (
            self.__records.current_year == self.__records.data_year)
        if sync_years and current_year_is_data_year:
            if verbose:
                print('You loaded data for ' +
                      str(self.__records.data_year) + '.')
                if self.__records.IGNORED_VARS:
                    print('Your data include the following unused ' +
                          'variables that will be ignored:')
                    for var in self.__records.IGNORED_VARS:
                        print('  ' +
                              var)
            while self.__records.current_year < self.__policy.current_year:
                self.__records.increment_year()
            if verbose:
                print('Tax-Calculator startup automatically ' +
                      'extrapolated your data to ' +
                      str(self.__records.current_year) + '.')
        if verbose and sys.version_info.major == 2:  # running Python 2.7
            print('WARNING: Tax-Calculator packages for Python 2.7 will')
            print('         no longer be provided beginning in 2019')
            print('         because Pandas is stopping development for 2.7')
            print('SOLUTION: upgrade to Python 3.6 now')
        assert self.__policy.current_year == self.__records.current_year
        self.__stored_records = None

    def increment_year(self):
        """
        Advance all embedded objects to next year.
        """
        next_year = self.__policy.current_year + 1
        self.__records.increment_year()
        self.__policy.set_year(next_year)
        self.__consumption.set_year(next_year)
        self.__behavior.set_year(next_year)

    def advance_to_year(self, year):
        """
        The advance_to_year function gives an optional way of implementing
        increment year functionality by immediately specifying the year
        as input.  New year must be at least the current year.
        """
        iteration = year - self.current_year
        if iteration < 0:
            raise ValueError('New current year must be ' +
                             'greater than current year!')
        for _ in range(iteration):
            self.increment_year()
        assert self.current_year == year

    def calc_all(self, zero_out_calc_vars=False):
        """
        Call all tax-calculation functions for the current_year.
        """
        # conducts static analysis of Calculator object for current_year
        assert self.__records.current_year == self.__policy.current_year
        BenefitPrograms(self)
        self._calc_one_year(zero_out_calc_vars)
        BenefitSurtax(self)
        BenefitLimitation(self)
        FairShareTax(self.__policy, self.__records)
        LumpSumTax(self.__policy, self.__records)
        ExpandIncome(self.__policy, self.__records)
        AfterTaxIncome(self.__policy, self.__records)

    def weighted_total(self, variable_name):
        """
        Return all-filing-unit weighted total of named Records variable.
        """
        return (self.array(variable_name) * self.array('s006')).sum()

    def total_weight(self):
        """
        Return all-filing-unit total of sampling weights.
        NOTE: var_weighted_mean = calc.weighted_total(var)/calc.total_weight()
        """
        return self.array('s006').sum()

    def dataframe(self, variable_list):
        """
        Return pandas DataFrame containing the listed variables from embedded
        Records object.
        """
        assert isinstance(variable_list, list)
        arys = [self.array(vname) for vname in variable_list]
        pdf = pd.DataFrame(data=np.column_stack(arys), columns=variable_list)
        del arys
        return pdf

    def distribution_table_dataframe(self):
        """
        Return pandas DataFrame containing the DIST_TABLE_COLUMNS variables
        from embedded Records object.
        """
        pdf = self.dataframe(DIST_VARIABLES)
        # weighted count of itemized-deduction returns
        pdf['num_returns_ItemDed'] = pdf['s006'].where(
            pdf['c04470'] > 0., 0.)
        # weighted count of standard-deduction returns
        pdf['num_returns_StandardDed'] = pdf['s006'].where(
            pdf['standard'] > 0., 0.)
        # weight count of returns with positive Alternative Minimum Tax (AMT)
        pdf['num_returns_AMT'] = pdf['s006'].where(
            pdf['c09600'] > 0., 0.)
        return pdf

    def array(self, variable_name, variable_value=None):
        """
        If variable_value is None, return numpy ndarray containing the
         named variable in embedded Records object.
        If variable_value is not None, set named variable in embedded Records
         object to specified variable_value and return None (which can be
         ignored).
        """
        if variable_value is None:
            return getattr(self.__records, variable_name)
        assert isinstance(variable_value, np.ndarray)
        setattr(self.__records, variable_name, variable_value)
        return None

    def incarray(self, variable_name, variable_add):
        """
        Add variable_add to named variable in embedded Records object.
        """
        assert isinstance(variable_add, np.ndarray)
        setattr(self.__records, variable_name,
                self.array(variable_name) + variable_add)

    def zeroarray(self, variable_name):
        """
        Set named variable in embedded Records object to zeros.
        """
        setattr(self.__records, variable_name, np.zeros(self.array_len))

    def store_records(self):
        """
        Make internal copy of embedded Records object that can then be
        restored after interim calculations that make temporary changes
        to the embedded Records object.
        """
        assert self.__stored_records is None
        self.__stored_records = copy.deepcopy(self.__records)

    def restore_records(self):
        """
        Set the embedded Records object to the stored Records object
        that was saved in the last call to the store_records() method.
        """
        assert isinstance(self.__stored_records, Records)
        self.__records = copy.deepcopy(self.__stored_records)
        del self.__stored_records
        self.__stored_records = None

    def records_current_year(self, year=None):
        """
        If year is None, return current_year of embedded Records object.
        If year is not None, set embedded Records current_year to year and
         return None (which can be ignored).
        """
        if year is None:
            return self.__records.current_year
        assert isinstance(year, int)
        self.__records.set_current_year(year)
        return None

    @property
    def array_len(self):
        """
        Length of arrays in embedded Records object.
        """
        return self.__records.array_length

    def policy_param(self, param_name, param_value=None):
        """
        If param_value is None, return named parameter in
         embedded Policy object.
        If param_value is not None, set named parameter in
         embedded Policy object to specified param_value and
         return None (which can be ignored).
        """
        if param_value is None:
            return getattr(self.__policy, param_name)
        setattr(self.__policy, param_name, param_value)
        return None

    def consump_param(self, param_name):
        """
        Return value of named parameter in embedded Consumption object.
        """
        return getattr(self.__consumption, param_name)

    def consump_benval_params(self):
        """
        Return list of benefit-consumption-value parameter values
        in embedded Consumption object.
        """
        return self.__consumption.benval_params()

    def behavior_has_response(self):
        """
        Return True if embedded Behavior object has response;
        otherwise return False.
        """
        return self.__behavior.has_response()

    def behavior(self, param_name, param_value=None):
        """
        If param_value is None, return named parameter in
         embedded Behavior object.
        If param_value is not None, set named parameter in
         embedded Behavior object to specified param_value and
         return None (which can be ignored).
        """
        if param_value is None:
            return getattr(self.__behavior, param_name)
        setattr(self.__behavior, param_name, param_value)
        return None

    def records_include_behavioral_responses(self):
        """
        Mark embedded Records object as including behavioral responses
        """
        self.__records.behavioral_responses_are_included = True

    @property
    def reform_warnings(self):
        """
        Calculator class embedded Policy object's reform_warnings.
        """
        return self.__policy.parameter_warnings

    def policy_current_year(self, year=None):
        """
        If year is None, return current_year of embedded Policy object.
        If year is not None, set embedded Policy current_year to year and
         return None (which can be ignored).
        """
        if year is None:
            return self.__policy.current_year
        assert isinstance(year, int)
        self.__policy.set_year(year)
        return None

    @property
    def current_year(self):
        """
        Calculator class current calendar year property.
        """
        return self.__policy.current_year

    @property
    def data_year(self):
        """
        Calculator class initial (i.e., first) records data year property.
        """
        return self.__records.data_year

    def diagnostic_table(self, num_years):
        """
        Generate multi-year diagnostic table containing aggregate statistics;
        this method leaves the Calculator object unchanged.

        Parameters
        ----------
        num_years : Integer
            number of years to include in diagnostic table starting
            with the Calculator object's current_year (must be at least
            one and no more than what would exceed Policy end_year)

        Returns
        -------
        Pandas DataFrame object containing the multi-year diagnostic table
        """
        assert num_years >= 1
        max_num_years = self.__policy.end_year - self.__policy.current_year + 1
        assert num_years <= max_num_years
        diag_variables = DIST_VARIABLES + ['surtax']
        calc = copy.deepcopy(self)
        tlist = list()
        for iyr in range(1, num_years + 1):
            assert calc.behavior_has_response() is False
            calc.calc_all()
            diag = create_diagnostic_table(calc.dataframe(diag_variables),
                                           calc.current_year)
            tlist.append(diag)
            if iyr < num_years:
                calc.increment_year()
        del diag_variables
        del calc
        del diag
        return pd.concat(tlist, axis=1)

    def distribution_tables(self, calc, groupby):
        """
        Get results from self and calc, sort them by expanded_income into
        table rows defined by groupby, compute grouped statistics, and
        return tables as a pair of Pandas dataframes.
        This method leaves the Calculator object(s) unchanged.
        Note that the returned tables have consistent income groups (based
        on the self expanded_income) even though the baseline expanded_income
        in self and the reform expanded_income in calc are different.

        Parameters
        ----------
        calc : Calculator object or None
            typically represents the reform while self represents the baseline;
            if calc is None, the second returned table is None

        groupby : String object
            options for input: 'weighted_deciles', 'standard_income_bins'
            determines how the columns in resulting Pandas DataFrame are sorted

        Return and typical usage
        ------------------------
        dist1, dist2 = calc1.distribution_tables(calc2, 'weighted_deciles')
        OR
        dist1, _ = calc1.distribution_tables(None, 'weighted_deciles')
        (where calc1 is a baseline Calculator object
        and calc2 is a reform Calculator object).
        Each of the dist1 and optional dist2 is a distribution table as a
        Pandas DataFrame with DIST_TABLE_COLUMNS and groupby rows.
        NOTE: when groupby is 'weighted_deciles', the returned tables have 3
              extra rows containing top-decile detail consisting of statistics
              for the 0.90-0.95 quantile range (bottom half of top decile),
              for the 0.95-0.99 quantile range, and
              for the 0.99-1.00 quantile range (top one percent); and the
              returned table splits the bottom decile into filing units with
              negative (denoted by a 0-10n row label),
              zero (denoted by a 0-10z row label), and
              positive (denoted by a 0-10p row label) values of the
              specified income_measure.
        """
        # nested function used only by this method
        def have_same_income_measure(calc1, calc2):
            """
            Return true if calc1 and calc2 contain the same expanded_income;
            otherwise, return false.  (Note that "same" means nobody's
            expanded_income differs by more than one cent.)
            """
            im1 = calc1.array('expanded_income')
            im2 = calc2.array('expanded_income')
            return np.allclose(im1, im2, rtol=0.0, atol=0.01)
        # main logic of method
        assert calc is None or isinstance(calc, Calculator)
        assert (groupby == 'weighted_deciles' or
                groupby == 'standard_income_bins')
        if calc is not None:
            assert np.allclose(self.array('s006'),
                               calc.array('s006'))  # check rows in same order
        var_dataframe = self.distribution_table_dataframe()
        imeasure = 'expanded_income'
        dt1 = create_distribution_table(var_dataframe, groupby, imeasure)
        del var_dataframe
        if calc is None:
            dt2 = None
        else:
            assert calc.current_year == self.current_year
            assert calc.array_len == self.array_len
            assert np.allclose(self.consump_benval_params(),
                               calc.consump_benval_params())
            var_dataframe = calc.distribution_table_dataframe()
            if have_same_income_measure(self, calc):
                imeasure = 'expanded_income'
            else:
                imeasure = 'expanded_income_baseline'
                var_dataframe[imeasure] = self.array('expanded_income')
            dt2 = create_distribution_table(var_dataframe, groupby, imeasure)
            del var_dataframe
        return (dt1, dt2)

    def difference_table(self, calc, groupby, tax_to_diff):
        """
        Get results from self and calc, sort them by expanded_income into
        table rows defined by groupby, compute grouped statistics, and
        return tax-difference table as a Pandas dataframe.
        This method leaves the Calculator objects unchanged.
        Note that the returned tables have consistent income groups (based
        on the self expanded_income) even though the baseline expanded_income
        in self and the reform expanded_income in calc are different.

        Parameters
        ----------
        calc : Calculator object
            calc represents the reform while self represents the baseline

        groupby : String object
            options for input: 'weighted_deciles', 'standard_income_bins'
            determines how the columns in resulting Pandas DataFrame are sorted

        tax_to_diff : String object
            options for input: 'iitax', 'payrolltax', 'combined'
            specifies which tax to difference

        Returns and typical usage
        -------------------------
        diff = calc1.difference_table(calc2, 'weighted_deciles', 'iitax')
        (where calc1 is a baseline Calculator object
        and calc2 is a reform Calculator object).
        The returned diff is a difference table as a Pandas DataFrame
        with DIST_TABLE_COLUMNS and groupby rows.
        NOTE: when groupby is 'weighted_deciles', the returned table has three
              extra rows containing top-decile detail consisting of statistics
              for the 0.90-0.95 quantile range (bottom half of top decile),
              for the 0.95-0.99 quantile range, and
              for the 0.99-1.00 quantile range (top one percent); and the
              returned table splits the bottom decile into filing units with
              negative (denoted by a 0-10n row label),
              zero (denoted by a 0-10z row label), and
              positive (denoted by a 0-10p row label) values of the
              specified income_measure.
        """
        assert isinstance(calc, Calculator)
        assert calc.current_year == self.current_year
        assert calc.array_len == self.array_len
        assert np.allclose(self.consump_benval_params(),
                           calc.consump_benval_params())
        self_var_dataframe = self.dataframe(DIFF_VARIABLES)
        calc_var_dataframe = calc.dataframe(DIFF_VARIABLES)
        diff = create_difference_table(self_var_dataframe,
                                       calc_var_dataframe,
                                       groupby, tax_to_diff)
        del self_var_dataframe
        del calc_var_dataframe
        return diff

    MTR_VALID_VARIABLES = ['e00200p', 'e00200s',
                           'e00900p', 'e00300',
                           'e00400', 'e00600',
                           'e00650', 'e01400',
                           'e01700', 'e02000',
                           'e02400', 'p22250',
                           'p23250', 'e18500',
                           'e19200', 'e26270',
                           'e19800', 'e20100']

    def mtr(self, variable_str='e00200p',
            negative_finite_diff=False,
            zero_out_calculated_vars=False,
            calc_all_already_called=False,
            wrt_full_compensation=True):
        """
        Calculates the marginal payroll, individual income, and combined
        tax rates for every tax filing unit, leaving the Calculator object
        in exactly the same state as it would be in after a calc_all() call.

        The marginal tax rates are approximated as the change in tax
        liability caused by a small increase (the finite_diff) in the variable
        specified by the variable_str divided by that small increase in the
        variable, when wrt_full_compensation is false.

        If wrt_full_compensation is true, then the marginal tax rates
        are computed as the change in tax liability divided by the change
        in total compensation caused by the small increase in the variable
        (where the change in total compensation is the sum of the small
        increase in the variable and any increase in the employer share of
        payroll taxes caused by the small increase in the variable).

        If using 'e00200s' as variable_str, the marginal tax rate for all
        records where MARS != 2 will be missing.  If you want to perform a
        function such as np.mean() on the returned arrays, you will need to
        account for this.

        Parameters
        ----------
        variable_str: string
            specifies type of income or expense that is increased to compute
            the marginal tax rates.  See Notes for list of valid variables.

        negative_finite_diff: boolean
            specifies whether or not marginal tax rates are computed by
            subtracting (rather than adding) a small finite_diff amount
            to the specified variable.

        zero_out_calculated_vars: boolean
            specifies value of zero_out_calc_vars parameter used in calls
            of Calculator.calc_all() method.

        calc_all_already_called: boolean
            specifies whether self has already had its Calculor.calc_all()
            method called, in which case this method will not do a final
            calc_all() call but use the incoming embedded Records object
            as the outgoing Records object embedding in self.

        wrt_full_compensation: boolean
            specifies whether or not marginal tax rates on earned income
            are computed with respect to (wrt) changes in total compensation
            that includes the employer share of OASDI and HI payroll taxes.

        Returns
        -------
        A tuple of numpy arrays in the following order:
        mtr_payrolltax: an array of marginal payroll tax rates.
        mtr_incometax: an array of marginal individual income tax rates.
        mtr_combined: an array of marginal combined tax rates, which is
                      the sum of mtr_payrolltax and mtr_incometax.

        Notes
        -----
        The arguments zero_out_calculated_vars and calc_all_already_called
        cannot both be true.

        Valid variable_str values are:
        'e00200p', taxpayer wage/salary earnings (also included in e00200);
        'e00200s', spouse wage/salary earnings (also included in e00200);
        'e00900p', taxpayer Schedule C self-employment income (also in e00900);
        'e00300',  taxable interest income;
        'e00400',  federally-tax-exempt interest income;
        'e00600',  all dividends included in AGI
        'e00650',  qualified dividends (also included in e00600)
        'e01400',  federally-taxable IRA distribution;
        'e01700',  federally-taxable pension benefits;
        'e02000',  Schedule E total net income/loss
        'e02400',  all social security (OASDI) benefits;
        'p22250',  short-term capital gains;
        'p23250',  long-term capital gains;
        'e18500',  Schedule A real-estate-tax paid;
        'e19200',  Schedule A interest paid;
        'e26270',  S-corporation/partnership income (also included in e02000);
        'e19800',  Charity cash contributions;
        'e20100',  Charity non-cash contributions.
        """
        # pylint: disable=too-many-arguments,too-many-statements
        # pylint: disable=too-many-locals,too-many-branches
        assert not zero_out_calculated_vars or not calc_all_already_called
        # check validity of variable_str parameter
        if variable_str not in Calculator.MTR_VALID_VARIABLES:
            msg = 'mtr variable_str="{}" is not valid'
            raise ValueError(msg.format(variable_str))
        # specify value for finite_diff parameter
        finite_diff = 0.01  # a one-cent difference
        if negative_finite_diff:
            finite_diff *= -1.0
        # remember records object in order to restore it after mtr computations
        self.store_records()
        # extract variable array(s) from embedded records object
        variable = self.array(variable_str)
        if variable_str == 'e00200p':
            earnings_var = self.array('e00200')
        elif variable_str == 'e00200s':
            earnings_var = self.array('e00200')
        elif variable_str == 'e00900p':
            seincome_var = self.array('e00900')
        elif variable_str == 'e00650':
            divincome_var = self.array('e00600')
        elif variable_str == 'e26270':
            schEincome_var = self.array('e02000')
        # calculate level of taxes after a marginal increase in income
        self.array(variable_str, variable + finite_diff)
        if variable_str == 'e00200p':
            self.array('e00200', earnings_var + finite_diff)
        elif variable_str == 'e00200s':
            self.array('e00200', earnings_var + finite_diff)
        elif variable_str == 'e00900p':
            self.array('e00900', seincome_var + finite_diff)
        elif variable_str == 'e00650':
            self.array('e00600', divincome_var + finite_diff)
        elif variable_str == 'e26270':
            self.array('e02000', schEincome_var + finite_diff)
        if self.__consumption.has_response():
            self.__consumption.response(self.__records, finite_diff)
        self.calc_all(zero_out_calc_vars=zero_out_calculated_vars)
        payrolltax_chng = self.array('payrolltax')
        incometax_chng = self.array('iitax')
        combined_taxes_chng = incometax_chng + payrolltax_chng
        # calculate base level of taxes after restoring records object
        self.restore_records()
        if not calc_all_already_called or zero_out_calculated_vars:
            self.calc_all(zero_out_calc_vars=zero_out_calculated_vars)
        payrolltax_base = self.array('payrolltax')
        incometax_base = self.array('iitax')
        combined_taxes_base = incometax_base + payrolltax_base
        # compute marginal changes in combined tax liability
        payrolltax_diff = payrolltax_chng - payrolltax_base
        incometax_diff = incometax_chng - incometax_base
        combined_diff = combined_taxes_chng - combined_taxes_base
        # specify optional adjustment for employer (er) OASDI+HI payroll taxes
        mtr_on_earnings = (variable_str == 'e00200p' or
                           variable_str == 'e00200s')
        if wrt_full_compensation and mtr_on_earnings:
            adj = np.where(variable < self.policy_param('SS_Earnings_c'),
                           0.5 * (self.policy_param('FICA_ss_trt') +
                                  self.policy_param('FICA_mc_trt')),
                           0.5 * self.policy_param('FICA_mc_trt'))
        else:
            adj = 0.0
        # compute marginal tax rates
        mtr_payrolltax = payrolltax_diff / (finite_diff * (1.0 + adj))
        mtr_incometax = incometax_diff / (finite_diff * (1.0 + adj))
        mtr_combined = combined_diff / (finite_diff * (1.0 + adj))
        # if variable_str is e00200s, set MTR to NaN for units without a spouse
        if variable_str == 'e00200s':
            mars = self.array('MARS')
            mtr_payrolltax = np.where(mars == 2, mtr_payrolltax, np.nan)
            mtr_incometax = np.where(mars == 2, mtr_incometax, np.nan)
            mtr_combined = np.where(mars == 2, mtr_combined, np.nan)
        # delete intermediate variables
        del variable
        if variable_str == 'e00200p' or variable_str == 'e00200s':
            del earnings_var
        elif variable_str == 'e00900p':
            del seincome_var
        elif variable_str == 'e00650':
            del divincome_var
        elif variable_str == 'e26270':
            del schEincome_var
        del payrolltax_chng
        del incometax_chng
        del combined_taxes_chng
        del payrolltax_base
        del incometax_base
        del combined_taxes_base
        del payrolltax_diff
        del incometax_diff
        del combined_diff
        del adj
        # return the three marginal tax rate arrays
        return (mtr_payrolltax, mtr_incometax, mtr_combined)

    def mtr_graph(self, calc,
                  mars='ALL',
                  mtr_measure='combined',
                  mtr_variable='e00200p',
                  alt_e00200p_text='',
                  mtr_wrt_full_compen=False,
                  income_measure='expanded_income',
                  dollar_weighting=False):
        """
        Create marginal tax rate graph that can be written to an HTML
        file (using the write_graph_file utility function) or shown on
        the screen immediately in an interactive or notebook session
        (following the instructions in the documentation of the
        xtr_graph_plot utility function).

        Parameters
        ----------
        calc : Calculator object
            calc represents the reform while self represents the baseline

        mars : integer or string
            specifies which filing status subgroup to show in the graph

            - 'ALL': include all filing units in sample

            - 1: include only single filing units

            - 2: include only married-filing-jointly filing units

            - 3: include only married-filing-separately filing units

            - 4: include only head-of-household filing units

        mtr_measure : string
            specifies which marginal tax rate to show on graph's y axis

            - 'itax': marginal individual income tax rate

            - 'ptax': marginal payroll tax rate

            - 'combined': sum of marginal income and payroll tax rates

        mtr_variable : string
            any string in the Calculator.VALID_MTR_VARS set
            specifies variable to change in order to compute marginal tax rates

        alt_e00200p_text : string
            text to use in place of mtr_variable
            when mtr_variable is 'e00200p';
            if empty string then use 'e00200p'

        mtr_wrt_full_compen : boolean
            see documentation of Calculator.mtr()
            argument wrt_full_compensation
            (value has an effect only if mtr_variable is 'e00200p')

        income_measure : string
            specifies which income variable to show on the graph's x axis

            - 'wages': wage and salary income (e00200)

            - 'agi': adjusted gross income, AGI (c00100)

            - 'expanded_income': broader than AGI (see definition in
                                 functions.py file).

        dollar_weighting : boolean
            False implies both income_measure percentiles on x axis
            and mtr values for each percentile on the y axis are
            computed without using dollar income_measure weights (just
            sampling weights); True implies both income_measure
            percentiles on x axis and mtr values for each percentile
            on the y axis are computed using dollar income_measure
            weights (in addition to sampling weights).  Specifying
            True produces a graph x axis that shows income_measure
            (not filing unit) percentiles.

        Returns
        -------
        graph that is a bokeh.plotting figure object
        """
        # pylint: disable=too-many-arguments,too-many-locals
        # check that two Calculator objects are comparable
        assert isinstance(calc, Calculator)
        assert calc.current_year == self.current_year
        assert calc.array_len == self.array_len
        # check validity of mars parameter
        assert mars == 'ALL' or (mars >= 1 and mars <= 4)
        # check validity of income_measure
        assert (income_measure == 'expanded_income' or
                income_measure == 'agi' or
                income_measure == 'wages')
        if income_measure == 'expanded_income':
            income_variable = 'expanded_income'
        elif income_measure == 'agi':
            income_variable = 'c00100'
        elif income_measure == 'wages':
            income_variable = 'e00200'
        # check validity of mtr_measure parameter
        assert (mtr_measure == 'combined' or
                mtr_measure == 'itax' or
                mtr_measure == 'ptax')
        # calculate marginal tax rates
        (mtr1_ptax, mtr1_itax,
         mtr1_combined) = self.mtr(variable_str=mtr_variable,
                                   wrt_full_compensation=mtr_wrt_full_compen)
        (mtr2_ptax, mtr2_itax,
         mtr2_combined) = calc.mtr(variable_str=mtr_variable,
                                   wrt_full_compensation=mtr_wrt_full_compen)
        if mtr_measure == 'combined':
            mtr1 = mtr1_combined
            mtr2 = mtr2_combined
        elif mtr_measure == 'itax':
            mtr1 = mtr1_itax
            mtr2 = mtr2_itax
        elif mtr_measure == 'ptax':
            mtr1 = mtr1_ptax
            mtr2 = mtr2_ptax
        # extract datafames needed by mtr_graph_data utility function
        record_variables = ['s006']
        if mars != 'ALL':
            record_variables.append('MARS')
        record_variables.append(income_variable)
        vdf = self.dataframe(record_variables)
        vdf['mtr1'] = mtr1
        vdf['mtr2'] = mtr2
        # select filing-status subgroup, if any
        if mars != 'ALL':
            vdf = vdf[vdf['MARS'] == mars]
        # construct data for graph
        data = mtr_graph_data(vdf,
                              year=self.current_year,
                              mars=mars,
                              mtr_measure=mtr_measure,
                              alt_e00200p_text=alt_e00200p_text,
                              mtr_wrt_full_compen=mtr_wrt_full_compen,
                              income_measure=income_measure,
                              dollar_weighting=dollar_weighting)
        # delete intermediate variables
        del vdf
        del mtr1_ptax
        del mtr1_itax
        del mtr1_combined
        del mtr1
        del mtr2_ptax
        del mtr2_itax
        del mtr2_combined
        del mtr2
        del record_variables
        # construct figure from data
        fig = xtr_graph_plot(data,
                             width=850,
                             height=500,
                             xlabel='',
                             ylabel='',
                             title='',
                             legendloc='bottom_right')
        del data
        return fig

    def atr_graph(self, calc,
                  mars='ALL',
                  atr_measure='combined'):
        """
        Create average tax rate graph that can be written to an HTML
        file (using the write_graph_file utility function) or shown on
        the screen immediately in an interactive or notebook session
        (following the instructions in the documentation of the
        xtr_graph_plot utility function).  The graph shows the mean
        average tax rate for each expanded-income percentile excluding
        any percentile that includes a filing unit with negative or
        zero basline (self) expanded income.

        Parameters
        ----------
        calc : Calculator object
            calc represents the reform while self represents the baseline,
            where both self and calc have calculated taxes for this year
            before being used by this method

        mars : integer or string
            specifies which filing status subgroup to show in the graph

            - 'ALL': include all filing units in sample

            - 1: include only single filing units

            - 2: include only married-filing-jointly filing units

            - 3: include only married-filing-separately filing units

            - 4: include only head-of-household filing units

        atr_measure : string
            specifies which average tax rate to show on graph's y axis

            - 'itax': average individual income tax rate

            - 'ptax': average payroll tax rate

            - 'combined': sum of average income and payroll tax rates

        Returns
        -------
        graph that is a bokeh.plotting figure object
        """
        # check that two Calculator objects are comparable
        assert isinstance(calc, Calculator)
        assert calc.current_year == self.current_year
        assert calc.array_len == self.array_len
        # check validity of function arguments
        assert mars == 'ALL' or (mars >= 1 and mars <= 4)
        assert (atr_measure == 'combined' or
                atr_measure == 'itax' or
                atr_measure == 'ptax')
        # extract needed output that is assumed unchanged by reform from self
        record_variables = ['s006']
        if mars != 'ALL':
            record_variables.append('MARS')
        record_variables.append('expanded_income')
        vdf = self.dataframe(record_variables)
        # create 'tax1' and 'tax2' columns given specified atr_measure
        if atr_measure == 'combined':
            vdf['tax1'] = self.array('combined')
            vdf['tax2'] = calc.array('combined')
        elif atr_measure == 'itax':
            vdf['tax1'] = self.array('iitax')
            vdf['tax2'] = calc.array('iitax')
        elif atr_measure == 'ptax':
            vdf['tax1'] = self.array('payrolltax')
            vdf['tax2'] = calc.array('payrolltax')
        # select filing-status subgroup, if any
        if mars != 'ALL':
            vdf = vdf[vdf['MARS'] == mars]
        # construct data for graph
        data = atr_graph_data(vdf,
                              year=self.current_year,
                              mars=mars,
                              atr_measure=atr_measure)
        # delete intermediate variables
        del vdf
        del record_variables
        # construct figure from data
        fig = xtr_graph_plot(data,
                             width=850,
                             height=500,
                             xlabel='',
                             ylabel='',
                             title='',
                             legendloc='bottom_right')
        del data
        return fig

    def pch_graph(self, calc):
        """
        Create percentage change in after-tax expanded income graph that
        can be written to an HTML file (using the write_graph_file utility
        function) or shown on the screen immediately in an interactive or
        notebook session (following the instructions in the documentation
        of the xtr_graph_plot utility function).  The graph shows the
        dollar-weighted mean percentage change in after-tax expanded income
        for each expanded-income percentile excluding any percentile that
        includes a filing unit with negative or zero basline (self) expanded
        income.

        Parameters
        ----------
        calc : Calculator object
            calc represents the reform while self represents the baseline,
            where both self and calc have calculated taxes for this year
            before being used by this method

        Returns
        -------
        graph that is a bokeh.plotting figure object
        """
        # check that two Calculator objects are comparable
        assert isinstance(calc, Calculator)
        assert calc.current_year == self.current_year
        assert calc.array_len == self.array_len
        # extract needed output from baseline and reform Calculator objects
        vdf1 = self.dataframe(['s006', 'expanded_income', 'aftertax_income'])
        vdf2 = calc.dataframe(['s006', 'aftertax_income'])
        assert np.allclose(vdf1['s006'], vdf2['s006'])
        vdf = pd.DataFrame()
        vdf['s006'] = vdf1['s006']
        vdf['expanded_income'] = vdf1['expanded_income']
        vdf['chg_aftinc'] = vdf2['aftertax_income'] - vdf1['aftertax_income']
        # construct data for graph
        data = pch_graph_data(vdf, year=self.current_year)
        del vdf
        del vdf1
        del vdf2
        # construct figure from data
        fig = pch_graph_plot(data,
                             width=850,
                             height=500,
                             xlabel='',
                             ylabel='',
                             title='')
        del data
        return fig

    def decile_graph(self, calc,
                     include_zero_incomes=True,
                     include_negative_incomes=True):
        """
        Create graph that shows percentage change in aftertax expanded
        income (from going from policy in self to policy in calc) for
        each expanded-income decile and subgroups of the top decile.
        The graph can be written to an HTML file (using the
        write_graph_file utility function) or shown on the screen
        immediately in an interactive or notebook session (following
        the instructions in the documentation of the xtr_graph_plot
        utility function).
        NOTE: this method calls the distribution_tables method to
              compute the values of the graphed statistic; consult
              that method for details on how the values are computed.

        Parameters
        ----------
        calc : Calculator object
            calc represents the reform while self represents the baseline,
            where both self and calc have calculated taxes for this year
            before being used by this method

        include_zero_incomes : boolean
            if True (which is the default), the bottom decile does contain
            filing units with zero expanded_income;
            if False, the bottom decile does not contain filing units with
            zero expanded_income.

        include_negative_incomes : boolean
            if True (which is the default), the bottom decile does contain
            filing units with negative expanded_income;
            if False, the bottom decile does not contain filing units with
            negative expanded_income.

        Returns
        -------
        graph that is a bokeh.plotting figure object
        """
        # check that two Calculator objects are comparable
        assert isinstance(calc, Calculator)
        assert calc.current_year == self.current_year
        assert calc.array_len == self.array_len
        dt1, dt2 = self.distribution_tables(calc, 'weighted_deciles')
        # construct data for graph
        data = dec_graph_data(
            dt1, dt2, year=self.current_year,
            include_zero_incomes=include_zero_incomes,
            include_negative_incomes=include_negative_incomes)
        # construct figure from data
        fig = dec_graph_plot(data,
                             width=850,
                             height=500,
                             xlabel='',
                             ylabel='',
                             title='')
        del data
        del dt1
        del dt2
        return fig

    @staticmethod
    def read_json_param_objects(reform, assump):
        """
        Read JSON reform and assump objects and
<<<<<<< HEAD
        return a single dictionary containing six key:value pairs:
        'policy':value, 'consumption':value, 'behavior':value,
        'growdiff_baseline':value, 'growdiff_response':value, and
        'growmodel':value.  The value of the first five keys is a
        dictionary; the value of the sixth key None if the growmodel
        is not active and a dictionary if the growmodel is active.

        Note that either of the first two function parameters may be None.
=======
        return a single dictionary containing five key:dict pairs:
        'policy':dict, 'consumption':dict, 'behavior':dict,
        'growdiff_baseline':dict and 'growdiff_response':dict.

        Note that either of the two parameters may be None.
>>>>>>> f7ebf3e1
        If reform is None, the dict in the 'policy':dict pair is empty.
        If assump is None, the dict in the 'consumption':dict pair,
        in the 'behavior':dict pair, in the 'growdiff_baseline':dict pair,
        and in the 'growdiff_response':dict pair, are all empty, and the
        sixth pair is 'growmodel':None.

        Also note that either of the first two parameters can be strings
        containing a valid JSON string (rather than a filename),
        in which case the file reading is skipped and the appropriate
        read_json_*_text method is called.

        The reform file contents or JSON string must be like this:
        {"policy": {...}}
        and the assump file contents or JSON string must be like this
        when the growmodel is inactive:
        {"consumption": {...},
         "behavior": {...},
         "growdiff_baseline": {...},
         "growdiff_response": {...}
        }
        or like this when the growmodel is active:
        {"consumption": {...},
         "behavior": {...},
         "growdiff_baseline": {...},
         "growdiff_response": {...},
         "growmodel": {...}
        }

        The returned dictionary contains parameter lists (not arrays).
        """
        # first process second assump parameter
        if assump is None:
            cons_dict = dict()
            behv_dict = dict()
            gdiff_base_dict = dict()
            gdiff_resp_dict = dict()
            growmodel_dict = None
        elif isinstance(assump, six.string_types):
            if os.path.isfile(assump):
                txt = open(assump, 'r').read()
            else:
                txt = assump
            (cons_dict,
             behv_dict,
             gdiff_base_dict,
             gdiff_resp_dict,
             growmodel_dict) = Calculator._read_json_econ_assump_text(txt)
        else:
            raise ValueError('assump is neither None nor string')
        # next process first reform parameter
        if reform is None:
            rpol_dict = dict()
        elif isinstance(reform, six.string_types):
            if os.path.isfile(reform):
                txt = open(reform, 'r').read()
            else:
                txt = reform
            rpol_dict = (
                Calculator._read_json_policy_reform_text(txt,
                                                         gdiff_base_dict,
                                                         gdiff_resp_dict)
            )
        else:
            raise ValueError('reform is neither None nor string')
        # raise error if specifying both behavior and growdiff_response
        if behv_dict and gdiff_resp_dict:
            msg = 'both behavior and growdiff_response are specified'
            raise ValueError('ERROR: ' + msg + '\n')
        # finally construct and return single composite dictionary
        param_dict = dict()
        param_dict['policy'] = rpol_dict
        param_dict['consumption'] = cons_dict
        param_dict['behavior'] = behv_dict
        param_dict['growdiff_baseline'] = gdiff_base_dict
        param_dict['growdiff_response'] = gdiff_resp_dict
        param_dict['growmodel'] = growmodel_dict
        return param_dict

    REQUIRED_REFORM_KEYS = set(['policy'])
    REQUIRED_ASSUMP_KEYS = set(['consumption', 'behavior',
                                'growdiff_baseline', 'growdiff_response'])
    OPTIONAL_ASSUMP_KEYS = set(['growmodel'])

    @staticmethod
    def reform_documentation(params, policy_dicts=None):
        """
        Generate reform documentation.

        Parameters
        ----------
        params: dict
            dictionary is structured like dict returned from
            the static Calculator method read_json_param_objects()

        policy_dicts : list of dict or None
            each dictionary in list is a params['policy'] dictionary
            representing second or subsequent elements of a compound
            reform; None implies no compound reform with the simple
            reform characterized in the params['policy'] dictionary

        Returns
        -------
        doc: String
            the documentation for the policy reform specified in params
        """
        # pylint: disable=too-many-statements,too-many-branches

        # nested function used only in reform_documentation
        def param_doc(years, change, base):
            """
            Parameters
            ----------
            years: list of change years
            change: dictionary of parameter changes
            base: Policy or Growdiff object with baseline values
            syear: parameter start calendar year

            Returns
            -------
            doc: String
            """
            # pylint: disable=too-many-locals

            # nested function used only in param_doc
            def lines(text, num_indent_spaces, max_line_length=77):
                """
                Return list of text lines, each one of which is no longer
                than max_line_length, with the second and subsequent lines
                being indented by the number of specified num_indent_spaces;
                each line in the list ends with the '\n' character
                """
                if len(text) < max_line_length:
                    # all text fits on one line
                    line = text + '\n'
                    return [line]
                # all text does not fix on one line
                first_line = True
                line_list = list()
                words = text.split()
                while words:
                    if first_line:
                        line = ''
                        first_line = False
                    else:
                        line = ' ' * num_indent_spaces
                    while (words and
                           (len(words[0]) + len(line)) < max_line_length):
                        line += words.pop(0) + ' '
                    line = line[:-1] + '\n'
                    line_list.append(line)
                return line_list

            # begin main logic of param_doc
            # pylint: disable=too-many-nested-blocks
            assert len(years) == len(change.keys())
            basex = copy.deepcopy(base)
            basevals = getattr(basex, '_vals', None)
            assert isinstance(basevals, dict)
            doc = ''
            for year in years:
                # write year
                basex.set_year(year)
                doc += '{}:\n'.format(year)
                # write info for each param in year
                for param in sorted(change[year].keys()):
                    # ... write param:value line
                    pval = change[year][param]
                    if isinstance(pval, list):
                        pval = pval[0]
                        if basevals[param]['boolean_value']:
                            if isinstance(pval, list):
                                pval = [True if item else
                                        False for item in pval]
                            else:
                                pval = bool(pval)
                    doc += ' {} : {}\n'.format(param, pval)
                    # ... write optional param-index line
                    if isinstance(pval, list):
                        pval = basevals[param]['col_label']
                        pval = [str(item) for item in pval]
                        doc += ' ' * (4 + len(param)) + '{}\n'.format(pval)
                    # ... write name line
                    if param.endswith('_cpi'):
                        rootparam = param[:-4]
                        name = '{} inflation indexing status'.format(rootparam)
                    else:
                        name = basevals[param]['long_name']
                    for line in lines('name: ' + name, 6):
                        doc += '  ' + line
                    # ... write optional desc line
                    if not param.endswith('_cpi'):
                        desc = basevals[param]['description']
                        for line in lines('desc: ' + desc, 6):
                            doc += '  ' + line
                    # ... write baseline_value line
                    if isinstance(basex, Policy):
                        if param.endswith('_cpi'):
                            rootparam = param[:-4]
                            bval = basevals[rootparam].get('cpi_inflated',
                                                           False)
                        else:
                            bval = getattr(basex, param[1:], None)
                            if isinstance(bval, np.ndarray):
                                bval = bval.tolist()
                                if basevals[param]['boolean_value']:
                                    bval = [True if item else
                                            False for item in bval]
                            elif basevals[param]['boolean_value']:
                                bval = bool(bval)
                        doc += '  baseline_value: {}\n'.format(bval)
                    else:  # if basex is Growdiff object
                        # all Growdiff parameters have zero as default value
                        doc += '  baseline_value: 0.0\n'
            return doc

        # begin main logic of reform_documentation
        # create Policy object with pre-reform (i.e., baseline) values
        # ... create gdiff_baseline object
        gdb = Growdiff()
        gdb.update_growdiff(params['growdiff_baseline'])
        # ... create Growfactors clp object that incorporates gdiff_baseline
        gfactors_clp = Growfactors()
        gdb.apply_to(gfactors_clp)
        # ... create Policy object containing pre-reform parameter values
        clp = Policy(gfactors=gfactors_clp)
        # generate documentation text
        doc = 'REFORM DOCUMENTATION\n'
        doc += 'Baseline Growth-Difference Assumption Values by Year:\n'
        years = sorted(params['growdiff_baseline'].keys())
        if years:
            doc += param_doc(years, params['growdiff_baseline'], gdb)
        else:
            doc += 'none: using default baseline growth assumptions\n'
        doc += 'Policy Reform Parameter Values by Year:\n'
        years = sorted(params['policy'].keys())
        if years:
            doc += param_doc(years, params['policy'], clp)
        else:
            doc += 'none: using current-law policy parameters\n'
        if policy_dicts is not None:
            assert isinstance(policy_dicts, list)
            base = clp
            base.implement_reform(params['policy'])
            assert not base.parameter_errors
            for policy_dict in policy_dicts:
                assert isinstance(policy_dict, dict)
                doc += 'Policy Reform Parameter Values by Year:\n'
                years = sorted(policy_dict.keys())
                doc += param_doc(years, policy_dict, base)
                base.implement_reform(policy_dict)
                assert not base.parameter_errors
        return doc

    def ce_aftertax_income(self, calc,
                           custom_params=None,
                           require_no_agg_tax_change=True):
        """
        Return dictionary that contains certainty-equivalent of the
        expected utility of after-tax expanded income computed for
        several constant-relative-risk-aversion parameter values
        for each of two Calculator objects: self, which represents
        the pre-reform situation, and calc, which represents the
        post-reform situation, both of which MUST have had calc_call()
        called before being passed to this function.

        IMPORTANT NOTES: These normative welfare calculations are very
        simple.  It is assumed that utility is a function of only
        consumption, and that consumption is equal to after-tax
        income.  This means that any assumed behavioral responses that
        change work effort will not affect utility via the
        correpsonding change in leisure.  And any saving response to
        changes in after-tax income do not affect consumption.

        The cmin value is the consumption level below which marginal
        utility is considered to be constant.  This allows the handling
        of filing units with very low or even negative after-tax expanded
        income in the expected-utility and certainty-equivalent calculations.
        """
        # check that calc and self are consistent
        assert isinstance(calc, Calculator)
        assert calc.array_len == self.array_len
        assert calc.current_year == self.current_year
        assert np.allclose(calc.consump_benval_params(),
                           self.consump_benval_params())
        # extract data from self and calc
        records_variables = ['s006', 'combined', 'expanded_income']
        df1 = self.dataframe(records_variables)
        df2 = calc.dataframe(records_variables)
        cedict = ce_aftertax_expanded_income(
            df1, df2,
            custom_params=custom_params,
            require_no_agg_tax_change=require_no_agg_tax_change)
        cedict['year'] = self.current_year
        return cedict

    # ----- begin private methods of Calculator class -----

    def _taxinc_to_amt(self):
        """
        Call TaxInc through AMT functions.
        """
        TaxInc(self.__policy, self.__records)
        SchXYZTax(self.__policy, self.__records)
        GainsTax(self.__policy, self.__records)
        AGIsurtax(self.__policy, self.__records)
        NetInvIncTax(self.__policy, self.__records)
        AMT(self.__policy, self.__records)

    def _calc_one_year(self, zero_out_calc_vars=False):
        """
        Call all the functions except those in the calc_all() method.
        """
        if zero_out_calc_vars:
            self.__records.zero_out_changing_calculated_vars()
        # pdb.set_trace()
        EI_PayrollTax(self.__policy, self.__records)
        DependentCare(self.__policy, self.__records)
        Adj(self.__policy, self.__records)
        ALD_InvInc_ec_base(self.__policy, self.__records)
        CapGains(self.__policy, self.__records)
        SSBenefits(self.__policy, self.__records)
        UBI(self.__policy, self.__records)
        AGI(self.__policy, self.__records)
        ItemDedCap(self.__policy, self.__records)
        ItemDed(self.__policy, self.__records)
        AdditionalMedicareTax(self.__policy, self.__records)
        StdDed(self.__policy, self.__records)
        # Store calculated standard deduction, calculate
        # taxes with standard deduction, store AMT + Regular Tax
        std = self.array('standard').copy()
        item = self.array('c04470').copy()
        item_no_limit = self.array('c21060').copy()
        item_phaseout = self.array('c21040').copy()
        self.zeroarray('c04470')
        self.zeroarray('c21060')
        self.zeroarray('c21040')
        self._taxinc_to_amt()
        std_taxes = self.array('c05800').copy()
        # Set standard deduction to zero, calculate taxes w/o
        # standard deduction, and store AMT + Regular Tax
        self.zeroarray('standard')
        self.array('c21060', item_no_limit)
        self.array('c21040', item_phaseout)
        self.array('c04470', item)
        self._taxinc_to_amt()
        item_taxes = self.array('c05800').copy()
        # Replace standard deduction with zero where the taxpayer
        # would be better off itemizing
        self.array('standard', np.where(item_taxes < std_taxes,
                                        0., std))
        self.array('c04470', np.where(item_taxes < std_taxes,
                                      item, 0.))
        self.array('c21060', np.where(item_taxes < std_taxes,
                                      item_no_limit, 0.))
        self.array('c21040', np.where(item_taxes < std_taxes,
                                      item_phaseout, 0.))
        # Calculate taxes with optimal itemized deduction
        self._taxinc_to_amt()
        F2441(self.__policy, self.__records)
        EITC(self.__policy, self.__records)
        ChildDepTaxCredit(self.__policy, self.__records)
        PersonalTaxCredit(self.__policy, self.__records)
        AmOppCreditParts(self.__policy, self.__records)
        SchR(self.__policy, self.__records)
        EducationTaxCredit(self.__policy, self.__records)
        NonrefundableCredits(self.__policy, self.__records)
        AdditionalCTC(self.__policy, self.__records)
        C1040(self.__policy, self.__records)
        CTC_new(self.__policy, self.__records)
        IITAX(self.__policy, self.__records)

    @staticmethod
    def _read_json_policy_reform_text(text_string,
                                      growdiff_baseline_dict,
                                      growdiff_response_dict):
        """
        Strip //-comments from text_string and return 1 dict based on the JSON.

        Specified text is JSON with at least 1 high-level string:object pair:
        a "policy": {...} pair.

        Other high-level pairs will be ignored by this method, except
        that a "consumption", "behavior", "growdiff_baseline" or
        "growdiff_response" key will raise a ValueError.

        The {...}  object may be empty (that is, be {}), or
        may contain one or more pairs with parameter string primary keys
        and string years as secondary keys.  See tests/test_calculate.py for
        an extended example of a commented JSON policy reform text
        that can be read by this method.

        Returned dictionary prdict has integer years as primary keys and
        string parameters as secondary keys.  This returned dictionary is
        suitable as the argument to the Policy implement_reform(prdict) method.
        """
        # strip out //-comments without changing line numbers
        json_str = re.sub('//.*', ' ', text_string)
        # convert JSON text into a Python dictionary
        try:
            raw_dict = json.loads(json_str)
        except ValueError as valerr:
            msg = 'Policy reform text below contains invalid JSON:\n'
            msg += str(valerr) + '\n'
            msg += 'Above location of the first error may be approximate.\n'
            msg += 'The invalid JSON reform text is between the lines:\n'
            bline = 'XX----.----1----.----2----.----3----.----4'
            bline += '----.----5----.----6----.----7'
            msg += bline + '\n'
            linenum = 0
            for line in json_str.split('\n'):
                linenum += 1
                msg += '{:02d}{}'.format(linenum, line) + '\n'
            msg += bline + '\n'
            raise ValueError(msg)
        # check key contents of dictionary
        actual_keys = raw_dict.keys()
        for rkey in Calculator.REQUIRED_REFORM_KEYS:
            if rkey not in actual_keys:
                msg = 'key "{}" is not in policy reform file'
                raise ValueError(msg.format(rkey))
        for rkey in actual_keys:
            if rkey in (Calculator.REQUIRED_ASSUMP_KEYS |
                        Calculator.OPTIONAL_ASSUMP_KEYS):
                msg = 'key "{}" should be in economic assumption file'
                raise ValueError(msg.format(rkey))
        # convert raw_dict['policy'] dictionary into prdict
        tdict = Policy.translate_json_reform_suffixes(raw_dict['policy'],
                                                      growdiff_baseline_dict,
                                                      growdiff_response_dict)
        prdict = Calculator._convert_parameter_dict(tdict)
        return prdict

    @staticmethod
    def _read_json_econ_assump_text(text_string):
        """
        Strip //-comments from text_string and return 4 dict based on the JSON.

        Specified text is JSON with at least 4 high-level string:value pairs:
        a "consumption": {...} pair,
        a "behavior": {...} pair,
        a "growdiff_baseline": {...} pair, and
        a "growdiff_response": {...} pair.
        Specifying an optional fifth "growmodel": {...} pair indicates that
        the growmodel is active; omitting this fifth pair indicates that the
        growmodel is inactive.

        Other high-level pairs will be ignored by this method, except that
        a "policy" key will raise a ValueError.

        The {...}  object may be empty (that is, be {}), or
        may contain one or more pairs with parameter string primary keys
        and string years as secondary keys.  See tests/test_calculate.py for
        an extended example of a commented JSON economic assumption text
        that can be read by this method.

        Note that an example is shown in the ASSUMP_CONTENTS string in
          tests/test_calculate.py file.

        Returned dictionaries (cons_dict, behv_dict, gdiff_baseline_dict,
        gdiff_respose_dict, growmodel_dict) have integer years as primary
        keys and string parameters as secondary keys.

        These returned dictionaries are suitable as the arguments to
        the Consumption.update_consumption(cons_dict) method, or
        the Behavior.update_behavior(behv_dict) method, or
        the Growdiff.update_growdiff(gdiff_dict) method, or
        the GrowModel.update_growmodel(growmodel_dict) method.
        """
        # pylint: disable=too-many-locals
        # strip out //-comments without changing line numbers
        json_str = re.sub('//.*', ' ', text_string)
        # convert JSON text into a Python dictionary
        try:
            raw_dict = json.loads(json_str)
        except ValueError as valerr:
            msg = 'Economic assumption text below contains invalid JSON:\n'
            msg += str(valerr) + '\n'
            msg += 'Above location of the first error may be approximate.\n'
            msg += 'The invalid JSON asssump text is between the lines:\n'
            bline = 'XX----.----1----.----2----.----3----.----4'
            bline += '----.----5----.----6----.----7'
            msg += bline + '\n'
            linenum = 0
            for line in json_str.split('\n'):
                linenum += 1
                msg += '{:02d}{}'.format(linenum, line) + '\n'
            msg += bline + '\n'
            raise ValueError(msg)
        # check key contents of dictionary
        actual_keys = raw_dict.keys()
        for rkey in Calculator.REQUIRED_ASSUMP_KEYS:
            if rkey not in actual_keys:
                msg = 'key "{}" is not in economic assumption file'
                raise ValueError(msg.format(rkey))
        for rkey in actual_keys:
            if rkey in Calculator.REQUIRED_REFORM_KEYS:
                msg = 'key "{}" should be in policy reform file'
                raise ValueError(msg.format(rkey))
        # convert the assumption dictionaries in raw_dict
        key = 'consumption'
        cons_dict = Calculator._convert_parameter_dict(raw_dict[key])
        key = 'behavior'
        behv_dict = Calculator._convert_parameter_dict(raw_dict[key])
        key = 'growdiff_baseline'
        gdiff_base_dict = Calculator._convert_parameter_dict(raw_dict[key])
        key = 'growdiff_response'
        gdiff_resp_dict = Calculator._convert_parameter_dict(raw_dict[key])
        if 'growmodel' in actual_keys:
            key = 'growmodel'
            growmodel_dict = Calculator._convert_parameter_dict(raw_dict[key])
        else:
            growmodel_dict = None
        return (cons_dict, behv_dict, gdiff_base_dict, gdiff_resp_dict,
                growmodel_dict)

    @staticmethod
    def _convert_parameter_dict(param_key_dict):
        """
        Converts specified param_key_dict into a dictionary whose primary
        keys are calendar years, and hence, is suitable as the argument to
        the Policy.implement_reform() method, or
        the Consumption.update_consumption() method, or
        the Behavior.update_behavior() method, or
        the Growdiff.update_growdiff() method, or
        the GrowModel.update_growmodel() method.

        Specified input dictionary has string parameter primary keys and
        string years as secondary keys.

        Returned dictionary has integer years as primary keys and
        string parameters as secondary keys.
        """
        # convert year skey strings into integers and
        # optionally convert lists into np.arrays
        year_param = dict()
        for pkey, sdict in param_key_dict.items():
            if not isinstance(pkey, six.string_types):
                msg = 'pkey {} in reform is not a string'
                raise ValueError(msg.format(pkey))
            rdict = dict()
            if not isinstance(sdict, dict):
                msg = 'pkey {} in reform is not paired with a dict'
                raise ValueError(msg.format(pkey))
            for skey, val in sdict.items():
                if not isinstance(skey, six.string_types):
                    msg = 'skey {} in reform is not a string'
                    raise ValueError(msg.format(skey))
                else:
                    year = int(skey)
                rdict[year] = val
            year_param[pkey] = rdict
        # convert year_param dictionary to year_key_dict dictionary
        year_key_dict = dict()
        years = set()
        for param, sdict in year_param.items():
            for year, val in sdict.items():
                if year not in years:
                    years.add(year)
                    year_key_dict[year] = dict()
                year_key_dict[year][param] = val
        return year_key_dict<|MERGE_RESOLUTION|>--- conflicted
+++ resolved
@@ -1116,49 +1116,28 @@
     def read_json_param_objects(reform, assump):
         """
         Read JSON reform and assump objects and
-<<<<<<< HEAD
-        return a single dictionary containing six key:value pairs:
-        'policy':value, 'consumption':value, 'behavior':value,
-        'growdiff_baseline':value, 'growdiff_response':value, and
-        'growmodel':value.  The value of the first five keys is a
-        dictionary; the value of the sixth key None if the growmodel
-        is not active and a dictionary if the growmodel is active.
-
-        Note that either of the first two function parameters may be None.
-=======
-        return a single dictionary containing five key:dict pairs:
+        return a single dictionary containing six key:dict pairs:
         'policy':dict, 'consumption':dict, 'behavior':dict,
-        'growdiff_baseline':dict and 'growdiff_response':dict.
-
-        Note that either of the two parameters may be None.
->>>>>>> f7ebf3e1
+        'growdiff_baseline':dict, 'growdiff_response':dict, and
+        'growmod':dict.
+
+        Note that either of the two function arguments can be None.
         If reform is None, the dict in the 'policy':dict pair is empty.
-        If assump is None, the dict in the 'consumption':dict pair,
-        in the 'behavior':dict pair, in the 'growdiff_baseline':dict pair,
-        and in the 'growdiff_response':dict pair, are all empty, and the
-        sixth pair is 'growmodel':None.
-
-        Also note that either of the first two parameters can be strings
+        If assump is None, the dict in the all the key:dict pairs is empty.
+
+        Also note that either of the two function arguments can be strings
         containing a valid JSON string (rather than a filename),
         in which case the file reading is skipped and the appropriate
         read_json_*_text method is called.
 
         The reform file contents or JSON string must be like this:
         {"policy": {...}}
-        and the assump file contents or JSON string must be like this
-        when the growmodel is inactive:
-        {"consumption": {...},
-         "behavior": {...},
-         "growdiff_baseline": {...},
-         "growdiff_response": {...}
-        }
-        or like this when the growmodel is active:
+        and the assump file contents or JSON string must be like this:
         {"consumption": {...},
          "behavior": {...},
          "growdiff_baseline": {...},
          "growdiff_response": {...},
-         "growmodel": {...}
-        }
+         "growmod": {...}}
 
         The returned dictionary contains parameter lists (not arrays).
         """
@@ -1168,7 +1147,7 @@
             behv_dict = dict()
             gdiff_base_dict = dict()
             gdiff_resp_dict = dict()
-            growmodel_dict = None
+            growmod_dict = dict()
         elif isinstance(assump, six.string_types):
             if os.path.isfile(assump):
                 txt = open(assump, 'r').read()
@@ -1178,7 +1157,7 @@
              behv_dict,
              gdiff_base_dict,
              gdiff_resp_dict,
-             growmodel_dict) = Calculator._read_json_econ_assump_text(txt)
+             growmod_dict) = Calculator._read_json_econ_assump_text(txt)
         else:
             raise ValueError('assump is neither None nor string')
         # next process first reform parameter
@@ -1207,13 +1186,13 @@
         param_dict['behavior'] = behv_dict
         param_dict['growdiff_baseline'] = gdiff_base_dict
         param_dict['growdiff_response'] = gdiff_resp_dict
-        param_dict['growmodel'] = growmodel_dict
+        param_dict['growmod'] = growmod_dict
         return param_dict
 
     REQUIRED_REFORM_KEYS = set(['policy'])
     REQUIRED_ASSUMP_KEYS = set(['consumption', 'behavior',
-                                'growdiff_baseline', 'growdiff_response'])
-    OPTIONAL_ASSUMP_KEYS = set(['growmodel'])
+                                'growdiff_baseline', 'growdiff_response',
+                                'growmod'])
 
     @staticmethod
     def reform_documentation(params, policy_dicts=None):
@@ -1553,8 +1532,7 @@
                 msg = 'key "{}" is not in policy reform file'
                 raise ValueError(msg.format(rkey))
         for rkey in actual_keys:
-            if rkey in (Calculator.REQUIRED_ASSUMP_KEYS |
-                        Calculator.OPTIONAL_ASSUMP_KEYS):
+            if rkey in Calculator.REQUIRED_ASSUMP_KEYS:
                 msg = 'key "{}" should be in economic assumption file'
                 raise ValueError(msg.format(rkey))
         # convert raw_dict['policy'] dictionary into prdict
@@ -1567,16 +1545,14 @@
     @staticmethod
     def _read_json_econ_assump_text(text_string):
         """
-        Strip //-comments from text_string and return 4 dict based on the JSON.
-
-        Specified text is JSON with at least 4 high-level string:value pairs:
+        Strip //-comments from text_string and return 5 dict based on the JSON.
+
+        Specified text is JSON with at least 5 high-level string:value pairs:
         a "consumption": {...} pair,
         a "behavior": {...} pair,
-        a "growdiff_baseline": {...} pair, and
-        a "growdiff_response": {...} pair.
-        Specifying an optional fifth "growmodel": {...} pair indicates that
-        the growmodel is active; omitting this fifth pair indicates that the
-        growmodel is inactive.
+        a "growdiff_baseline": {...} pair,
+        a "growdiff_response": {...} pair, and
+        a "growmod": {...} pair.
 
         Other high-level pairs will be ignored by this method, except that
         a "policy" key will raise a ValueError.
@@ -1588,17 +1564,17 @@
         that can be read by this method.
 
         Note that an example is shown in the ASSUMP_CONTENTS string in
-          tests/test_calculate.py file.
+        the tests/test_calculate.py file.
 
         Returned dictionaries (cons_dict, behv_dict, gdiff_baseline_dict,
-        gdiff_respose_dict, growmodel_dict) have integer years as primary
+        gdiff_respose_dict, growmod_dict) have integer years as primary
         keys and string parameters as secondary keys.
 
         These returned dictionaries are suitable as the arguments to
         the Consumption.update_consumption(cons_dict) method, or
         the Behavior.update_behavior(behv_dict) method, or
         the Growdiff.update_growdiff(gdiff_dict) method, or
-        the GrowModel.update_growmodel(growmodel_dict) method.
+        the Growmod.update_growmod(growmod_dict) method.
         """
         # pylint: disable=too-many-locals
         # strip out //-comments without changing line numbers
@@ -1639,13 +1615,10 @@
         gdiff_base_dict = Calculator._convert_parameter_dict(raw_dict[key])
         key = 'growdiff_response'
         gdiff_resp_dict = Calculator._convert_parameter_dict(raw_dict[key])
-        if 'growmodel' in actual_keys:
-            key = 'growmodel'
-            growmodel_dict = Calculator._convert_parameter_dict(raw_dict[key])
-        else:
-            growmodel_dict = None
+        key = 'growmod'
+        growmod_dict = Calculator._convert_parameter_dict(raw_dict[key])
         return (cons_dict, behv_dict, gdiff_base_dict, gdiff_resp_dict,
-                growmodel_dict)
+                growmod_dict)
 
     @staticmethod
     def _convert_parameter_dict(param_key_dict):
@@ -1656,7 +1629,7 @@
         the Consumption.update_consumption() method, or
         the Behavior.update_behavior() method, or
         the Growdiff.update_growdiff() method, or
-        the GrowModel.update_growmodel() method.
+        the Growmod.update_growmod() method.
 
         Specified input dictionary has string parameter primary keys and
         string years as secondary keys.
