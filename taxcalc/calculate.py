"""
Tax-Calculator federal tax Calculator class.
"""
# CODING-STYLE CHECKS:
# pep8 --ignore=E402 calculate.py
# pylint --disable=locally-disabled calculate.py
#
# pylint: disable=invalid-name,no-value-for-parameter,too-many-lines

import os
import json
import re
import copy
import six
import numpy as np
import pandas as pd
from taxcalc.functions import (TaxInc, SchXYZTax, GainsTax, AGIsurtax,
                               NetInvIncTax, AMT, EI_PayrollTax, Adj,
                               DependentCare, ALD_InvInc_ec_base, CapGains,
                               SSBenefits, UBI, AGI, ItemDedCap, ItemDed,
                               StdDed, AdditionalMedicareTax, F2441, EITC,
                               SchR, ChildTaxCredit, AdditionalCTC, CTC_new,
                               PersonalTaxCredit,
                               AmOppCreditParts, EducationTaxCredit,
                               NonrefundableCredits, C1040, IITAX,
                               BenefitSurtax, BenefitLimitation,
                               FairShareTax, LumpSumTax, ExpandIncome,
                               AfterTaxIncome)
from taxcalc.policy import Policy
from taxcalc.records import Records
from taxcalc.consumption import Consumption
from taxcalc.behavior import Behavior
from taxcalc.growdiff import Growdiff
from taxcalc.growfactors import Growfactors
from taxcalc.utils import (DIST_VARIABLES, create_distribution_table,
                           DIFF_VARIABLES, create_difference_table,
                           create_diagnostic_table,
<<<<<<< HEAD
=======
                           ce_aftertax_expanded_income,
>>>>>>> d78e3c37
                           mtr_graph_data, atr_graph_data, xtr_graph_plot,
                           dec_graph_data, dec_graph_plot)
# import pdb


class Calculator(object):
    """
    Constructor for the Calculator class.

    Parameters
    ----------
    policy: Policy class object
        this argument must be specified and object is copied for internal use

    records: Records class object
        this argument must be specified and object is copied for internal use

    verbose: boolean
        specifies whether or not to write to stdout data-loaded and
        data-extrapolated progress reports; default value is true.

    sync_years: boolean
        specifies whether or not to synchronize policy year and records year;
        default value is true.

    consumption: Consumption class object
        specifies consumption response assumptions used to calculate
        "effective" marginal tax rates; default is None, which implies
        no consumption responses assumed in marginal tax rate calculations;
        when argument is an object it is copied for internal use

    behavior: Behavior class object
        specifies behavioral responses used by Calculator; default is None,
        which implies no behavioral responses to policy reform;
        when argument is an object it is copied for internal use

    Raises
    ------
    ValueError:
        if parameters are not the appropriate type.

    Returns
    -------
    class instance: Calculator

    Notes
    -----
    The most efficient way to specify current-law and reform Calculator
    objects is as follows:
         pol = Policy()
         rec = Records()
         calc1 = Calculator(policy=pol, records=rec)  # current-law
         pol.implement_reform(...)
         calc2 = Calculator(policy=pol, records=rec)  # reform
    All calculations are done on the internal copies of the Policy and
    Records objects passed to each of the two Calculator constructors.
    """

    def __init__(self, policy=None, records=None, verbose=True,
                 sync_years=True, consumption=None, behavior=None):
        # pylint: disable=too-many-arguments,too-many-branches
        if isinstance(policy, Policy):
            self.policy = copy.deepcopy(policy)
        else:
            raise ValueError('must specify policy as a Policy object')
        if isinstance(records, Records):
            self.records = copy.deepcopy(records)
        else:
            raise ValueError('must specify records as a Records object')
        if self.policy.current_year < self.records.data_year:
            self.policy.set_year(self.records.data_year)
        if consumption is None:
            self.consumption = Consumption(start_year=policy.start_year)
        elif isinstance(consumption, Consumption):
            self.consumption = copy.deepcopy(consumption)
            while self.consumption.current_year < self.policy.current_year:
                next_year = self.consumption.current_year + 1
                self.consumption.set_year(next_year)
        else:
            raise ValueError('consumption must be None or Consumption object')
        if behavior is None:
            self.behavior = Behavior(start_year=policy.start_year)
        elif isinstance(behavior, Behavior):
            self.behavior = copy.deepcopy(behavior)
            while self.behavior.current_year < self.policy.current_year:
                next_year = self.behavior.current_year + 1
                self.behavior.set_year(next_year)
        else:
            raise ValueError('behavior must be None or Behavior object')
        if sync_years and self.records.current_year == self.records.data_year:
            if verbose:
                print('You loaded data for ' +
                      str(self.records.data_year) + '.')
                if self.records.IGNORED_VARS:
                    print('Your data include the following unused ' +
                          'variables that will be ignored:')
                    for var in self.records.IGNORED_VARS:
                        print('  ' +
                              var)
            while self.records.current_year < self.policy.current_year:
                self.records.increment_year()
            if verbose:
                print('Tax-Calculator startup automatically ' +
                      'extrapolated your data to ' +
                      str(self.records.current_year) + '.')
        assert self.policy.current_year == self.records.current_year

    def increment_year(self):
        """
        Advance all embedded objects to next year.
        """
        next_year = self.policy.current_year + 1
        self.records.increment_year()
        self.policy.set_year(next_year)
        self.consumption.set_year(next_year)
        self.behavior.set_year(next_year)

    def advance_to_year(self, year):
        """
        The advance_to_year function gives an optional way of implementing
        increment year functionality by immediately specifying the year
        as input.  New year must be at least the current year.
        """
        iteration = year - self.records.current_year
        if iteration < 0:
            raise ValueError('New current year must be ' +
                             'greater than current year!')
        for _ in range(iteration):
            self.increment_year()
        assert self.records.current_year == year

    def calc_all(self, zero_out_calc_vars=False):
        """
        Call all tax-calculation functions for the current_year.
        """
        # conducts static analysis of Calculator object for current_year
        assert self.records.current_year == self.policy.current_year
        self._calc_one_year(zero_out_calc_vars)
        BenefitSurtax(self)
        BenefitLimitation(self)
        FairShareTax(self.policy, self.records)
        LumpSumTax(self.policy, self.records)
        ExpandIncome(self.policy, self.records)
        AfterTaxIncome(self.policy, self.records)

    def weighted_total(self, variable_name):
        """
        Return all-filing-unit weighted total of named Records variable.
        """
        variable = getattr(self.records, variable_name)
        weight = getattr(self.records, 's006')
        return (variable * weight).sum()

    def total_weight(self):
        """
        Return all-filing-unit total of sampling weights.
        NOTE: var_weighted_mean = calc.weighted_total(var)/calc.total_weight()
        """
        weight = getattr(self.records, 's006')
        return weight.sum()

    def dataframe(self, variable_list):
        """
        Return pandas DataFrame containing the listed Records variables.
        """
        arys = [getattr(self.records, vname) for vname in variable_list]
        return pd.DataFrame(data=np.column_stack(arys), columns=variable_list)

    def array(self, variable_name):
        """
        Return numpy ndarray containing the named Records variable.
        """
        return getattr(self.records, variable_name)

    def diagnostic_table(self, num_years):
        """
        Generate multi-year diagnostic table;
        this method leaves the Calculator object unchanged.

        Parameters
        ----------
        num_years : Integer
            number of years to include in diagnostic table starting
            with the Calculator object's current_year (must be at least
            one and no more than what would exceed Policy end_year

        Returns
        -------
        Pandas DataFrame object containing the multi-year diagnostic table
        """
        assert num_years >= 1
        max_num_years = self.policy.end_year - self.policy.current_year + 1
        assert num_years <= max_num_years
        calc = copy.deepcopy(self)
        tlist = list()
        for iyr in range(1, num_years + 1):
            calc.calc_all()
            diag = create_diagnostic_table(calc.dataframe(DIST_VARIABLES),
                                           calc.current_year)
            tlist.append(diag)
            if iyr < num_years:
                calc.increment_year()
        return pd.concat(tlist, axis=1)

    def distribution_tables(self, calc,
                            groupby='weighted_deciles',
                            income_measure='expanded_income',
                            result_type='weighted_sum'):
<<<<<<< HEAD
        """
        Get results from self and calc, sort them based on groupby using
        income_measure, manipulate grouped statistics based on result_type,
        and return tables as a pair of Pandas dataframes.
        Note that the returned tables have consistent income groups (based
        on the self income_measure) even though the income_measure in self
        and the income_measure in calc are different.

        Parameters
        ----------
        calc : Calculator object or None
            typically represents the reform while self represents the baseline;
            if calc is None, the second returned table is None

        groupby : String object
            options for input: 'weighted_deciles', 'webapp_income_bins',
                               'large_income_bins', 'small_income_bins';
            determines how the columns in returned tables are sorted
        NOTE: when groupby is 'weighted_deciles', the returned table has three
              extra rows containing top-decile detail consisting of statistics
              for the 0.90-0.95 quantile range (bottom half of top decile),
              for the 0.95-0.99 quantile range, and
              for the 0.99-1.00 quantile range (top one percent).

        income_measure : String object
            options for input: 'expanded_income' or 'c00100'(AGI)

        result_type : String object
            options for input: 'weighted_sum' or 'weighted_avg';
            determines how whether or not table entries are averages or totals

        Typical usage
        -------------
        dist1, dist2 = calc1.distribution_tables(calc2)
        OR
        dist1, _ = calc1.distribution_tables(None)
        (where calc1 is a baseline Calculator object
        and calc2 is a reform Calculator object)
        """
        # nested function used only by this method
        def have_same_income_measure(calc1, calc2, income_measure):
            """
            Return true if calc1 and calc2 contain the same income_measure;
            otherwise, return false.  (Note that "same" means nobody's
            income_measure differs by more than one cent.)
            """
            im1 = getattr(calc1.records, income_measure)
            im2 = getattr(calc2.records, income_measure)
            return np.allclose(im1, im2, rtol=0.0, atol=0.01)
        # main logic of method
        assert calc is None or isinstance(calc, Calculator)
        assert (groupby == 'weighted_deciles' or
                groupby == 'webapp_income_bins' or
                groupby == 'large_income_bins' or
                groupby == 'small_income_bins')
        assert (income_measure == 'expanded_income' or
                income_measure == 'c00100')
        assert (result_type == 'weighted_sum' or
                result_type == 'weighted_avg')
        dt1 = create_distribution_table(self.dataframe(DIST_VARIABLES),
                                        groupby=groupby,
                                        income_measure=income_measure,
                                        result_type=result_type)
        if calc is None:
            dt2 = None
        else:
            assert calc.current_year == self.current_year
            assert calc.records.dim == self.records.dim
            var_dataframe = calc.dataframe(DIST_VARIABLES)
            if have_same_income_measure(self, calc, income_measure):
                imeasure = income_measure
            else:
                imeasure = income_measure + '_baseline'
                var_dataframe[imeasure] = getattr(self.records, income_measure)
            dt2 = create_distribution_table(var_dataframe,
                                            groupby=groupby,
                                            income_measure=imeasure,
                                            result_type=result_type)
        return dt1, dt2

    def difference_table(self, calc,
                         groupby='weighted_deciles',
                         income_measure='expanded_income',
                         tax_to_diff='combined'):
        """
        Get results from self and calc, sort them based on groupby using
        income_measure, and return tax-difference table as a Pandas dataframe.

        Parameters
        ----------
        calc : Calculator object
            calc represents the reform while self represents the baseline

        groupby : String object
            options for input: 'weighted_deciles', 'webapp_income_bins',
                               'large_income_bins', 'small_income_bins';
            determines how the columns in returned tables are sorted
        NOTE: when groupby is 'weighted_deciles', the returned table has three
              extra rows containing top-decile detail consisting of statistics
              for the 0.90-0.95 quantile range (bottom half of top decile),
              for the 0.95-0.99 quantile range, and
              for the 0.99-1.00 quantile range (top one percent).

        income_measure : String object
            options for input: 'expanded_income' or 'c00100'(AGI)

        tax_to_diff : String object
            options for input: 'iitax', 'payrolltax', 'combined'
            specifies which tax to difference

        Typical usage
        -------------
        diff = calc1.difference_table(calc2)
        (where calc1 is a baseline Calculator object
        and calc2 is a reform Calculator object)
        """
=======
        """
        Get results from self and calc, sort them based on groupby using
        income_measure, manipulate grouped statistics based on result_type,
        and return tables as a pair of Pandas dataframes.
        Note that the returned tables have consistent income groups (based
        on the self income_measure) even though the income_measure in self
        and the income_measure in calc are different.

        Parameters
        ----------
        calc : Calculator object or None
            typically represents the reform while self represents the baseline;
            if calc is None, the second returned table is None

        groupby : String object
            options for input: 'weighted_deciles', 'webapp_income_bins',
                               'large_income_bins', 'small_income_bins';
            determines how the columns in returned tables are sorted
        NOTE: when groupby is 'weighted_deciles', the returned table has three
              extra rows containing top-decile detail consisting of statistics
              for the 0.90-0.95 quantile range (bottom half of top decile),
              for the 0.95-0.99 quantile range, and
              for the 0.99-1.00 quantile range (top one percent).

        income_measure : String object
            options for input: 'expanded_income' or 'c00100'(AGI)

        result_type : String object
            options for input: 'weighted_sum' or 'weighted_avg';
            determines how whether or not table entries are averages or totals

        Typical usage
        -------------
        dist1, dist2 = calc1.distribution_tables(calc2)
        OR
        dist1, _ = calc1.distribution_tables(None)
        (where calc1 is a baseline Calculator object
        and calc2 is a reform Calculator object)
        """
        # nested function used only by this method
        def have_same_income_measure(calc1, calc2, income_measure):
            """
            Return true if calc1 and calc2 contain the same income_measure;
            otherwise, return false.  (Note that "same" means nobody's
            income_measure differs by more than one cent.)
            """
            im1 = getattr(calc1.records, income_measure)
            im2 = getattr(calc2.records, income_measure)
            return np.allclose(im1, im2, rtol=0.0, atol=0.01)
        # main logic of method
        assert calc is None or isinstance(calc, Calculator)
        assert (groupby == 'weighted_deciles' or
                groupby == 'webapp_income_bins' or
                groupby == 'large_income_bins' or
                groupby == 'small_income_bins')
        assert (income_measure == 'expanded_income' or
                income_measure == 'c00100')
        assert (result_type == 'weighted_sum' or
                result_type == 'weighted_avg')
        dt1 = create_distribution_table(self.dataframe(DIST_VARIABLES),
                                        groupby=groupby,
                                        income_measure=income_measure,
                                        result_type=result_type)
        if calc is None:
            dt2 = None
        else:
            assert calc.current_year == self.current_year
            assert calc.records.dim == self.records.dim
            var_dataframe = calc.dataframe(DIST_VARIABLES)
            if have_same_income_measure(self, calc, income_measure):
                imeasure = income_measure
            else:
                imeasure = income_measure + '_baseline'
                var_dataframe[imeasure] = getattr(self.records, income_measure)
            dt2 = create_distribution_table(var_dataframe,
                                            groupby=groupby,
                                            income_measure=imeasure,
                                            result_type=result_type)
        return dt1, dt2

    def difference_table(self, calc,
                         groupby='weighted_deciles',
                         income_measure='expanded_income',
                         tax_to_diff='combined'):
        """
        Get results from self and calc, sort them based on groupby using
        income_measure, and return tax-difference table as a Pandas dataframe.

        Parameters
        ----------
        calc : Calculator object
            calc represents the reform while self represents the baseline

        groupby : String object
            options for input: 'weighted_deciles', 'webapp_income_bins',
                               'large_income_bins', 'small_income_bins';
            determines how the columns in returned tables are sorted
        NOTE: when groupby is 'weighted_deciles', the returned table has three
              extra rows containing top-decile detail consisting of statistics
              for the 0.90-0.95 quantile range (bottom half of top decile),
              for the 0.95-0.99 quantile range, and
              for the 0.99-1.00 quantile range (top one percent).

        income_measure : String object
            options for input: 'expanded_income' or 'c00100'(AGI)

        tax_to_diff : String object
            options for input: 'iitax', 'payrolltax', 'combined'
            specifies which tax to difference

        Typical usage
        -------------
        diff = calc1.difference_table(calc2)
        (where calc1 is a baseline Calculator object
        and calc2 is a reform Calculator object)
        """
>>>>>>> d78e3c37
        assert isinstance(calc, Calculator)
        assert calc.current_year == self.current_year
        assert calc.records.dim == self.records.dim
        diff = create_difference_table(self.dataframe(DIFF_VARIABLES),
                                       calc.dataframe(DIFF_VARIABLES),
                                       groupby=groupby,
                                       income_measure=income_measure,
                                       tax_to_diff=tax_to_diff)
        return diff

    @property
    def current_year(self):
        """
        Calculator class current calendar year property.
        """
        return self.policy.current_year

    @property
    def data_year(self):
        """
        Calculator class initial (i.e., first) records data year property.
        """
        return self.records.data_year

    MTR_VALID_VARIABLES = ['e00200p', 'e00200s',
                           'e00900p', 'e00300',
                           'e00400', 'e00600',
                           'e00650', 'e01400',
                           'e01700', 'e02000',
                           'e02400', 'p22250',
                           'p23250', 'e18500',
                           'e19200', 'e26270',
                           'e19800', 'e20100']

    def mtr(self, variable_str='e00200p',
            negative_finite_diff=False,
            zero_out_calculated_vars=False,
            calc_all_already_called=False,
            wrt_full_compensation=True):
        """
        Calculates the marginal payroll, individual income, and combined
        tax rates for every tax filing unit, leaving the Calculator object
        in exactly the same state as it would be in after a calc_all() call.

        The marginal tax rates are approximated as the change in tax
        liability caused by a small increase (the finite_diff) in the variable
        specified by the variable_str divided by that small increase in the
        variable, when wrt_full_compensation is false.

        If wrt_full_compensation is true, then the marginal tax rates
        are computed as the change in tax liability divided by the change
        in total compensation caused by the small increase in the variable
        (where the change in total compensation is the sum of the small
        increase in the variable and any increase in the employer share of
        payroll taxes caused by the small increase in the variable).

        If using 'e00200s' as variable_str, the marginal tax rate for all
        records where MARS != 2 will be missing.  If you want to perform a
        function such as np.mean() on the returned arrays, you will need to
        account for this.

        Parameters
        ----------
        variable_str: string
            specifies type of income or expense that is increased to compute
            the marginal tax rates.  See Notes for list of valid variables.

        negative_finite_diff: boolean
            specifies whether or not marginal tax rates are computed by
            subtracting (rather than adding) a small finite_diff amount
            to the specified variable.

        zero_out_calculated_vars: boolean
            specifies value of zero_out_calc_vars parameter used in calls
            of Calculator.calc_all() method.

        calc_all_already_called: boolean
            specifies whether self has already had its Calculor.calc_all()
            method called, in which case this method will not do a final
            calc_all() call but use the incoming embedded Records object
            as the outgoing Records object embedding in self.

        wrt_full_compensation: boolean
            specifies whether or not marginal tax rates on earned income
            are computed with respect to (wrt) changes in total compensation
            that includes the employer share of OASDI and HI payroll taxes.

        Returns
        -------
        A tuple of numpy arrays in the following order:
        mtr_payrolltax: an array of marginal payroll tax rates.
        mtr_incometax: an array of marginal individual income tax rates.
        mtr_combined: an array of marginal combined tax rates, which is
                      the sum of mtr_payrolltax and mtr_incometax.

        Notes
        -----
        The arguments zero_out_calculated_vars and calc_all_already_called
        cannot both be true.

        Valid variable_str values are:
        'e00200p', taxpayer wage/salary earnings (also included in e00200);
        'e00200s', spouse wage/salary earnings (also included in e00200);
        'e00900p', taxpayer Schedule C self-employment income (also in e00900);
        'e00300',  taxable interest income;
        'e00400',  federally-tax-exempt interest income;
        'e00600',  all dividends included in AGI
        'e00650',  qualified dividends (also included in e00600)
        'e01400',  federally-taxable IRA distribution;
        'e01700',  federally-taxable pension benefits;
        'e02000',  Schedule E total net income/loss
        'e02400',  all social security (OASDI) benefits;
        'p22250',  short-term capital gains;
        'p23250',  long-term capital gains;
        'e18500',  Schedule A real-estate-tax paid;
        'e19200',  Schedule A interest paid;
        'e26270',  S-corporation/partnership income (also included in e02000);
        'e19800',  Charity cash contributions;
        'e20100',  Charity non-cash contributions.
        """
        # pylint: disable=too-many-arguments,too-many-statements
        # pylint: disable=too-many-locals,too-many-branches
        assert not zero_out_calculated_vars or not calc_all_already_called
        # check validity of variable_str parameter
        if variable_str not in Calculator.MTR_VALID_VARIABLES:
            msg = 'mtr variable_str="{}" is not valid'
            raise ValueError(msg.format(variable_str))
        # specify value for finite_diff parameter
        finite_diff = 0.01  # a one-cent difference
        if negative_finite_diff:
            finite_diff *= -1.0
        # save records object in order to restore it after mtr computations
        recs0 = copy.deepcopy(self.records)
        # extract variable array(s) from embedded records object
        variable = getattr(self.records, variable_str)
        if variable_str == 'e00200p':
            earnings_var = self.records.e00200
        elif variable_str == 'e00200s':
            earnings_var = self.records.e00200
        elif variable_str == 'e00900p':
            seincome_var = self.records.e00900
        elif variable_str == 'e00650':
            divincome_var = self.records.e00600
        elif variable_str == 'e26270':
            schEincome_var = self.records.e02000
        # calculate level of taxes after a marginal increase in income
        setattr(self.records, variable_str, variable + finite_diff)
        if variable_str == 'e00200p':
            self.records.e00200 = earnings_var + finite_diff
        elif variable_str == 'e00200s':
            self.records.e00200 = earnings_var + finite_diff
        elif variable_str == 'e00900p':
            self.records.e00900 = seincome_var + finite_diff
        elif variable_str == 'e00650':
            self.records.e00600 = divincome_var + finite_diff
        elif variable_str == 'e26270':
            self.records.e02000 = schEincome_var + finite_diff
        if self.consumption.has_response():
            self.consumption.response(self.records, finite_diff)
        self.calc_all(zero_out_calc_vars=zero_out_calculated_vars)
        payrolltax_chng = copy.deepcopy(self.records.payrolltax)
        incometax_chng = copy.deepcopy(self.records.iitax)
        combined_taxes_chng = incometax_chng + payrolltax_chng
        # calculate base level of taxes after restoring records object
        setattr(self, 'records', recs0)
        if not calc_all_already_called or zero_out_calculated_vars:
            self.calc_all(zero_out_calc_vars=zero_out_calculated_vars)
        payrolltax_base = copy.deepcopy(self.records.payrolltax)
        incometax_base = copy.deepcopy(self.records.iitax)
        combined_taxes_base = incometax_base + payrolltax_base
        # compute marginal changes in combined tax liability
        payrolltax_diff = payrolltax_chng - payrolltax_base
        incometax_diff = incometax_chng - incometax_base
        combined_diff = combined_taxes_chng - combined_taxes_base
        # specify optional adjustment for employer (er) OASDI+HI payroll taxes
        mtr_on_earnings = (variable_str == 'e00200p' or
                           variable_str == 'e00200s')
        if wrt_full_compensation and mtr_on_earnings:
            adj = np.where(variable < self.policy.SS_Earnings_c,
                           0.5 * (self.policy.FICA_ss_trt +
                                  self.policy.FICA_mc_trt),
                           0.5 * self.policy.FICA_mc_trt)
        else:
            adj = 0.0
        # compute marginal tax rates
        mtr_payrolltax = payrolltax_diff / (finite_diff * (1.0 + adj))
        mtr_incometax = incometax_diff / (finite_diff * (1.0 + adj))
        mtr_combined = combined_diff / (finite_diff * (1.0 + adj))
        # if variable_str is e00200s, set MTR to NaN for units without a spouse
        if variable_str == 'e00200s':
            mtr_payrolltax = np.where(self.records.MARS == 2,
                                      mtr_payrolltax, np.nan)
            mtr_incometax = np.where(self.records.MARS == 2,
                                     mtr_incometax, np.nan)
            mtr_combined = np.where(self.records.MARS == 2,
                                    mtr_combined, np.nan)
        # return the three marginal tax rate arrays
        return (mtr_payrolltax, mtr_incometax, mtr_combined)

    def mtr_graph(self, calc,
                  mars='ALL',
                  mtr_measure='combined',
                  mtr_variable='e00200p',
                  alt_e00200p_text='',
                  mtr_wrt_full_compen=False,
                  income_measure='expanded_income',
                  dollar_weighting=False):
        """
        Create marginal tax rate graph that can be written to an HTML
        file (using the write_graph_file utility function) or shown on
        the screen immediately in an interactive or notebook session
        (following the instructions in the documentation of the
        xtr_graph_plot utility function).

        Parameters
        ----------
        calc : Calculator object
            calc represents the reform while self represents the baseline

        mars : integer or string
            specifies which filing status subgroup to show in the graph

            - 'ALL': include all filing units in sample

            - 1: include only single filing units

            - 2: include only married-filing-jointly filing units

            - 3: include only married-filing-separately filing units

            - 4: include only head-of-household filing units

        mtr_measure : string
            specifies which marginal tax rate to show on graph's y axis

            - 'itax': marginal individual income tax rate

            - 'ptax': marginal payroll tax rate

            - 'combined': sum of marginal income and payroll tax rates

        mtr_variable : string
            any string in the Calculator.VALID_MTR_VARS set
            specifies variable to change in order to compute marginal tax rates

        alt_e00200p_text : string
            text to use in place of mtr_variable
            when mtr_variable is 'e00200p';
            if empty string then use 'e00200p'

        mtr_wrt_full_compen : boolean
            see documentation of Calculator.mtr()
            argument wrt_full_compensation
            (value has an effect only if mtr_variable is 'e00200p')

        income_measure : string
            specifies which income variable to show on the graph's x axis

            - 'wages': wage and salary income (e00200)

            - 'agi': adjusted gross income, AGI (c00100)

            - 'expanded_income': sum of AGI, non-taxable interest income,
              non-taxable social security benefits, and employer share of
              FICA taxes.

        dollar_weighting : boolean
            False implies both income_measure percentiles on x axis
            and mtr values for each percentile on the y axis are
            computed without using dollar income_measure weights (just
            sampling weights); True implies both income_measure
            percentiles on x axis and mtr values for each percentile
            on the y axis are computed using dollar income_measure
            weights (in addition to sampling weights).  Specifying
            True produces a graph x axis that shows income_measure
            (not filing unit) percentiles.

        Returns
        -------
        graph that is a bokeh.plotting figure object
        """
        # pylint: disable=too-many-arguments,too-many-locals
        # check that two Calculator objects are comparable
        assert isinstance(calc, Calculator)
        assert calc.current_year == self.current_year
        assert calc.records.dim == self.records.dim
        # check validity of mars parameter
        assert mars == 'ALL' or (mars >= 1 and mars <= 4)
        # check validity of income_measure
        assert (income_measure == 'expanded_income' or
                income_measure == 'agi' or
                income_measure == 'wages')
        if income_measure == 'expanded_income':
            income_variable = 'expanded_income'
        elif income_measure == 'agi':
            income_variable = 'c00100'
        elif income_measure == 'wages':
            income_variable = 'e00200'
        # check validity of mtr_measure parameter
        assert (mtr_measure == 'combined' or
                mtr_measure == 'itax' or
                mtr_measure == 'ptax')
        # calculate marginal tax rates
        (mtr1_ptax, mtr1_itax,
         mtr1_combined) = self.mtr(variable_str=mtr_variable,
                                   wrt_full_compensation=mtr_wrt_full_compen)
        (mtr2_ptax, mtr2_itax,
         mtr2_combined) = calc.mtr(variable_str=mtr_variable,
                                   wrt_full_compensation=mtr_wrt_full_compen)
        if mtr_measure == 'combined':
            mtr1 = mtr1_combined
            mtr2 = mtr2_combined
        elif mtr_measure == 'itax':
            mtr1 = mtr1_itax
            mtr2 = mtr2_itax
        elif mtr_measure == 'ptax':
            mtr1 = mtr1_ptax
            mtr2 = mtr2_ptax
        # extract datafames needed by mtr_graph_data utility function
        record_variables = ['s006']
        if mars != 'ALL':
            record_variables.append('MARS')
        record_variables.append(income_variable)
        vdf = self.dataframe(record_variables)
        vdf['mtr1'] = mtr1
        vdf['mtr2'] = mtr2
        # select filing-status subgroup, if any
        if mars != 'ALL':
            vdf = vdf[vdf['MARS'] == mars]
        # construct data for graph
        data = mtr_graph_data(vdf,
                              year=self.current_year,
                              mars=mars,
                              mtr_measure=mtr_measure,
                              alt_e00200p_text=alt_e00200p_text,
                              mtr_wrt_full_compen=mtr_wrt_full_compen,
                              income_measure=income_measure,
                              dollar_weighting=dollar_weighting)
        # construct figure from data
        fig = xtr_graph_plot(data,
                             width=850,
                             height=500,
                             xlabel='',
                             ylabel='',
                             title='',
                             legendloc='bottom_right')
        return fig

    def atr_graph(self, calc,
                  mars='ALL',
                  atr_measure='combined',
                  min_avginc=1000):
        """
        Create average tax rate graph that can be written to an HTML
        file (using the write_graph_file utility function) or shown on
        the screen immediately in an interactive or notebook session
        (following the instructions in the documentation of the
        xtr_graph_plot utility function).  The graph shows the mean
        average tax rate for each expanded-income percentile.

        Parameters
        ----------
        calc : Calculator object
            calc represents the reform while self represents the baseline,
            where both self and calc have calculated taxes for this year
            before being used by this method

        mars : integer or string
            specifies which filing status subgroup to show in the graph

            - 'ALL': include all filing units in sample

            - 1: include only single filing units

            - 2: include only married-filing-jointly filing units

            - 3: include only married-filing-separately filing units

            - 4: include only head-of-household filing units

        atr_measure : string
            specifies which average tax rate to show on graph's y axis

            - 'itax': average individual income tax rate

            - 'ptax': average payroll tax rate

            - 'combined': sum of average income and payroll tax rates

        min_avginc : float
            specifies the minimum average expanded income for a percentile to
            be included in the graph data; value must be positive

        Returns
        -------
        graph that is a bokeh.plotting figure object
        """
        # check that two Calculator objects are comparable
        assert isinstance(calc, Calculator)
        assert calc.current_year == self.current_year
        assert calc.records.dim == self.records.dim
        # check validity of function arguments
        assert mars == 'ALL' or (mars >= 1 and mars <= 4)
        assert (atr_measure == 'combined' or
                atr_measure == 'itax' or
                atr_measure == 'ptax')
        assert min_avginc > 0
        # extract needed output that is assumed unchanged by reform from self
        record_variables = ['s006']
        if mars != 'ALL':
            record_variables.append('MARS')
        record_variables.append('expanded_income')
        vdf = self.dataframe(record_variables)
        # create 'tax1' and 'tax2' columns given specified atr_measure
        if atr_measure == 'combined':
            vdf['tax1'] = self.records.combined
            vdf['tax2'] = calc.records.combined
        elif atr_measure == 'itax':
            vdf['tax1'] = self.records.iitax
            vdf['tax2'] = calc.records.iitax
        elif atr_measure == 'ptax':
            vdf['tax1'] = self.records.payrolltax
            vdf['tax2'] = calc.records.payrolltax
        # select filing-status subgroup, if any
        if mars != 'ALL':
            vdf = vdf[vdf['MARS'] == mars]
        # construct data for graph
        data = atr_graph_data(vdf,
                              year=self.current_year,
                              mars=mars,
                              atr_measure=atr_measure,
                              min_avginc=min_avginc)
        # construct figure from data
        fig = xtr_graph_plot(data,
                             width=850,
                             height=500,
                             xlabel='',
                             ylabel='',
                             title='',
                             legendloc='bottom_right')
        return fig

    def decile_graph(self, calc):
        """
        Create graph that shows percentage change in aftertax expanded
        income (from going from policy in self to policy in calc) for
        each expanded-income decile and subgroups of the top decile.
        The graph can be written to an HTML file (using the
        write_graph_file utility function) or shown on the screen
        immediately in an interactive or notebook session (following
        the instructions in the documentation of the xtr_graph_plot
        utility function).

        Parameters
        ----------
        calc : Calculator object
            calc represents the reform while self represents the baseline,
            where both self and calc have calculated taxes for this year
            before being used by this method

        Returns
        -------
        graph that is a bokeh.plotting figure object
        """
        # check that two Calculator objects are comparable
        assert isinstance(calc, Calculator)
        assert calc.current_year == self.current_year
        assert calc.records.dim == self.records.dim
        diff_table = self.difference_table(calc,
                                           groupby='weighted_deciles',
                                           income_measure='expanded_income',
                                           tax_to_diff='combined')
        # construct data for graph
        data = dec_graph_data(diff_table, year=self.current_year)
        # construct figure from data
        fig = dec_graph_plot(data,
                             width=850,
                             height=500,
                             xlabel='',
                             ylabel='',
                             title='')
        return fig

    def current_law_version(self):
        """
        Return Calculator object same as self except with current-law policy.
        """
        return Calculator(policy=self.policy.current_law_version(),
                          records=copy.deepcopy(self.records),
                          sync_years=False,
                          consumption=copy.deepcopy(self.consumption),
                          behavior=copy.deepcopy(self.behavior))

    @staticmethod
    def read_json_param_objects(reform, assump):
        """
        Read JSON reform and assump objects and
        return a single dictionary containing five key:dict pairs:
        'policy':dict, 'consumption':dict, 'behavior':dict,
        'growdiff_baseline':dict and 'growdiff_response':dict.

        Note that either of the first two parameters may be None.
        If reform is None, the dict in the 'policy':dict pair is empty.
        If assump is None, the dict in the 'consumption':dict pair,
        in the 'behavior':dict pair, in the 'growdiff_baseline':dict pair,
        and in the 'growdiff_response':dict pair, are all empty.

        Also note that either of the first two parameters can be strings
        containing a valid JSON string (rather than a filename),
        in which case the file reading is skipped and the appropriate
        read_json_*_text method is called.

        The reform file contents or JSON string must be like this:
        {"policy": {...}}
        and the assump file contents or JSON string must be like:
        {"consumption": {...},
         "behavior": {...},
         "growdiff_baseline": {...},
         "growdiff_response": {...}
        }

        The returned dictionary contains parameter lists (not arrays).
        """
        # first process second assump parameter
        if assump is None:
            cons_dict = dict()
            behv_dict = dict()
            gdiff_base_dict = dict()
            gdiff_resp_dict = dict()
        elif isinstance(assump, six.string_types):
            if os.path.isfile(assump):
                txt = open(assump, 'r').read()
            else:
                txt = assump
            (cons_dict,
             behv_dict,
             gdiff_base_dict,
             gdiff_resp_dict) = Calculator._read_json_econ_assump_text(txt)
        else:
            raise ValueError('assump is neither None nor string')
        # next process first reform parameter
        if reform is None:
            rpol_dict = dict()
        elif isinstance(reform, six.string_types):
            if os.path.isfile(reform):
                txt = open(reform, 'r').read()
            else:
                txt = reform
            rpol_dict = (
                Calculator._read_json_policy_reform_text(txt,
                                                         gdiff_base_dict,
                                                         gdiff_resp_dict)
            )
        else:
            raise ValueError('reform is neither None nor string')
        # finally construct and return single composite dictionary
        param_dict = dict()
        param_dict['policy'] = rpol_dict
        param_dict['consumption'] = cons_dict
        param_dict['behavior'] = behv_dict
        param_dict['growdiff_baseline'] = gdiff_base_dict
        param_dict['growdiff_response'] = gdiff_resp_dict
        return param_dict

    REQUIRED_REFORM_KEYS = set(['policy'])
    REQUIRED_ASSUMP_KEYS = set(['consumption', 'behavior',
                                'growdiff_baseline', 'growdiff_response'])

    @staticmethod
    def reform_documentation(params):
        """
        Generate reform documentation.

        Parameters
        ----------
        params: dict
            compound dictionary structured as dict returned from
            the static Calculator method read_json_param_objects()

        Returns
        -------
        doc: String
            the documentation for the policy reform specified in params
        """
        # pylint: disable=too-many-statements,too-many-branches

        # nested function used only in reform_documentation
        def param_doc(years, change, base):
            """
            Parameters
            ----------
            years: list of change years
            change: dictionary of parameter changes
            base: Policy or Growdiff object with baseline values
            syear: parameter start calendar year

            Returns
            -------
            doc: String
            """

            # nested function used only in param_doc
            def lines(text, num_indent_spaces, max_line_length=77):
                """
                Return list of text lines, each one of which is no longer
                than max_line_length, with the second and subsequent lines
                being indented by the number of specified num_indent_spaces;
                each line in the list ends with the '\n' character
                """
                if len(text) < max_line_length:
                    # all text fits on one line
                    line = text + '\n'
                    return [line]
                # all text does not fix on one line
                first_line = True
                line_list = list()
                words = text.split()
                while words:
                    if first_line:
                        line = ''
                        first_line = False
                    else:
                        line = ' ' * num_indent_spaces
                    while (words and
                           (len(words[0]) + len(line)) < max_line_length):
                        line += words.pop(0) + ' '
                    line = line[:-1] + '\n'
                    line_list.append(line)
                return line_list

            # begin main logic of param_doc
            # pylint: disable=too-many-nested-blocks
            assert len(years) == len(change.keys())
            basevals = getattr(base, '_vals', None)
            assert isinstance(basevals, dict)
            doc = ''
            for year in years:
                # write year
                base.set_year(year)
                doc += '{}:\n'.format(year)
                # write info for each param in year
                for param in sorted(change[year].keys()):
                    # ... write param:value line
                    pval = change[year][param]
                    if isinstance(pval, list):
                        pval = pval[0]
                        if basevals[param]['boolean_value']:
                            if isinstance(pval, list):
                                pval = [True if item else
                                        False for item in pval]
                            else:
                                pval = bool(pval)
                    doc += ' {} : {}\n'.format(param, pval)
                    # ... write optional param-index line
                    if isinstance(pval, list):
                        pval = basevals[param]['col_label']
                        pval = [str(item) for item in pval]
                        doc += ' ' * (4 + len(param)) + '{}\n'.format(pval)
                    # ... write name line
                    if param.endswith('_cpi'):
                        rootparam = param[:-4]
                        name = '{} inflation indexing status'.format(rootparam)
                    else:
                        name = basevals[param]['long_name']
                    for line in lines('name: ' + name, 6):
                        doc += '  ' + line
                    # ... write optional desc line
                    if not param.endswith('_cpi'):
                        desc = basevals[param]['description']
                        for line in lines('desc: ' + desc, 6):
                            doc += '  ' + line
                    # ... write baseline_value line
                    if isinstance(base, Policy):
                        if param.endswith('_cpi'):
                            rootparam = param[:-4]
                            bval = basevals[rootparam].get('cpi_inflated',
                                                           False)
                        else:
                            bval = getattr(base, param[1:], None)
                            if isinstance(bval, np.ndarray):
                                bval = bval.tolist()
                                if basevals[param]['boolean_value']:
                                    bval = [True if item else
                                            False for item in bval]
                            elif basevals[param]['boolean_value']:
                                bval = bool(bval)
                        doc += '  baseline_value: {}\n'.format(bval)
                    else:  # if base is Growdiff object
                        # all Growdiff parameters have zero as default value
                        doc += '  baseline_value: 0.0\n'
            return doc

        # begin main logic of reform_documentation
        # create Policy object with pre-reform (i.e., baseline) values
        # ... create gdiff_baseline object
        gdb = Growdiff()
        gdb.update_growdiff(params['growdiff_baseline'])
        # ... create Growfactors clp object that incorporates gdiff_baseline
        gfactors_clp = Growfactors()
        gdb.apply_to(gfactors_clp)
        # ... create Policy object containing pre-reform parameter values
        clp = Policy(gfactors=gfactors_clp)
        # generate documentation text
        doc = 'REFORM DOCUMENTATION\n'
        doc += 'Baseline Growth-Difference Assumption Values by Year:\n'
        years = sorted(params['growdiff_baseline'].keys())
        if years:
            doc += param_doc(years, params['growdiff_baseline'], gdb)
        else:
            doc += 'none: using default baseline growth assumptions\n'
        doc += 'Policy Reform Parameter Values by Year:\n'
        years = sorted(params['policy'].keys())
        if years:
            doc += param_doc(years, params['policy'], clp)
        else:
            doc += 'none: using current-law policy parameters\n'
        return doc

    def ce_aftertax_income(self, calc,
                           custom_params=None,
                           require_no_agg_tax_change=True):
        """
        Return dictionary that contains certainty-equivalent of the
        expected utility of after-tax expanded income computed for
        several constant-relative-risk-aversion parameter values
        for each of two Calculator objects: self, which represents
        the pre-reform situation, and calc, which represents the
        post-reform situation, both of which MUST have had calc_call()
        called before being passed to this function.

        IMPORTANT NOTES: These normative welfare calculations are very
        simple.  It is assumed that utility is a function of only
        consumption, and that consumption is equal to after-tax
        income.  This means that any assumed behavioral responses that
        change work effort will not affect utility via the
        correpsonding change in leisure.  And any saving response to
        changes in after-tax income do not affect consumption.

        The cmin value is the consumption level below which marginal
        utility is considered to be constant.  This allows the handling
        of filing units with very low or even negative after-tax expanded
        income in the expected-utility and certainty-equivalent calculations.
        """
        # check that calc and self are consistent
        assert isinstance(calc, Calculator)
        assert calc.records.dim == self.records.dim
        assert calc.current_year == self.current_year
        # extract data from self and calc
        records_variables = ['s006', 'combined', 'expanded_income']
        df1 = self.dataframe(records_variables)
        df2 = calc.dataframe(records_variables)
        cedict = ce_aftertax_expanded_income(
            df1, df2,
            custom_params=custom_params,
            require_no_agg_tax_change=require_no_agg_tax_change)
        cedict['year'] = self.current_year
        return cedict

    # ----- begin private methods of Calculator class -----

    def _taxinc_to_amt(self):
        """
        Call TaxInc through AMT functions.
        """
        TaxInc(self.policy, self.records)
        SchXYZTax(self.policy, self.records)
        GainsTax(self.policy, self.records)
        AGIsurtax(self.policy, self.records)
        NetInvIncTax(self.policy, self.records)
        AMT(self.policy, self.records)

    def _calc_one_year(self, zero_out_calc_vars=False):
        """
        Call all the functions except those in the calc_all() method.
        """
        if zero_out_calc_vars:
            self.records.zero_out_changing_calculated_vars()
        # pdb.set_trace()
        EI_PayrollTax(self.policy, self.records)
        DependentCare(self.policy, self.records)
        Adj(self.policy, self.records)
        ALD_InvInc_ec_base(self.policy, self.records)
        CapGains(self.policy, self.records)
        SSBenefits(self.policy, self.records)
        UBI(self.policy, self.records)
        AGI(self.policy, self.records)
        ItemDedCap(self.policy, self.records)
        ItemDed(self.policy, self.records)
        AdditionalMedicareTax(self.policy, self.records)
        StdDed(self.policy, self.records)
        # Store calculated standard deduction, calculate
        # taxes with standard deduction, store AMT + Regular Tax
        std = copy.deepcopy(self.records.standard)
        item = copy.deepcopy(self.records.c04470)
        item_no_limit = copy.deepcopy(self.records.c21060)
        item_phaseout = copy.deepcopy(self.records.c21040)
        self.records.c04470 = np.zeros(self.records.dim)
        self.records.c21060 = np.zeros(self.records.dim)
        self.records.c21040 = np.zeros(self.records.dim)
        self._taxinc_to_amt()
        std_taxes = copy.deepcopy(self.records.c05800)
        # Set standard deduction to zero, calculate taxes w/o
        # standard deduction, and store AMT + Regular Tax
        self.records.standard = np.zeros(self.records.dim)
        self.records.c21060 = item_no_limit
        self.records.c21040 = item_phaseout
        self.records.c04470 = item
        self._taxinc_to_amt()
        item_taxes = copy.deepcopy(self.records.c05800)
        # Replace standard deduction with zero where the taxpayer
        # would be better off itemizing
        self.records.standard[:] = np.where(item_taxes < std_taxes,
                                            0., std)
        self.records.c04470[:] = np.where(item_taxes < std_taxes,
                                          item, 0.)
        self.records.c21060[:] = np.where(item_taxes < std_taxes,
                                          item_no_limit, 0.)
        self.records.c21040[:] = np.where(item_taxes < std_taxes,
                                          item_phaseout, 0.)
        # Calculate taxes with optimal itemized deduction
        self._taxinc_to_amt()
        F2441(self.policy, self.records)
        EITC(self.policy, self.records)
        ChildTaxCredit(self.policy, self.records)
        PersonalTaxCredit(self.policy, self.records)
        AmOppCreditParts(self.policy, self.records)
        SchR(self.policy, self.records)
        EducationTaxCredit(self.policy, self.records)
        NonrefundableCredits(self.policy, self.records)
        AdditionalCTC(self.policy, self.records)
        C1040(self.policy, self.records)
        CTC_new(self.policy, self.records)
        IITAX(self.policy, self.records)

    @staticmethod
    def _read_json_policy_reform_text(text_string,
                                      growdiff_baseline_dict,
                                      growdiff_response_dict):
        """
        Strip //-comments from text_string and return 1 dict based on the JSON.

        Specified text is JSON with at least 1 high-level string:object pair:
        a "policy": {...} pair.

        Other high-level pairs will be ignored by this method, except
        that a "consumption", "behavior", "growdiff_baseline" or
        "growdiff_response" key will raise a ValueError.

        The {...}  object may be empty (that is, be {}), or
        may contain one or more pairs with parameter string primary keys
        and string years as secondary keys.  See tests/test_calculate.py for
        an extended example of a commented JSON policy reform text
        that can be read by this method.

        Returned dictionary prdict has integer years as primary keys and
        string parameters as secondary keys.  This returned dictionary is
        suitable as the argument to the Policy implement_reform(prdict) method.
        """
        # strip out //-comments without changing line numbers
        json_str = re.sub('//.*', ' ', text_string)
        # convert JSON text into a Python dictionary
        try:
            raw_dict = json.loads(json_str)
        except ValueError as valerr:
            msg = 'Policy reform text below contains invalid JSON:\n'
            msg += str(valerr) + '\n'
            msg += 'Above location of the first error may be approximate.\n'
            msg += 'The invalid JSON reform text is between the lines:\n'
            bline = 'XX----.----1----.----2----.----3----.----4'
            bline += '----.----5----.----6----.----7'
            msg += bline + '\n'
            linenum = 0
            for line in json_str.split('\n'):
                linenum += 1
                msg += '{:02d}{}'.format(linenum, line) + '\n'
            msg += bline + '\n'
            raise ValueError(msg)
        # check key contents of dictionary
        actual_keys = raw_dict.keys()
        for rkey in Calculator.REQUIRED_REFORM_KEYS:
            if rkey not in actual_keys:
                msg = 'key "{}" is not in policy reform file'
                raise ValueError(msg.format(rkey))
        for rkey in actual_keys:
            if rkey in Calculator.REQUIRED_ASSUMP_KEYS:
                msg = 'key "{}" should be in economic assumption file'
                raise ValueError(msg.format(rkey))
        # convert raw_dict['policy'] dictionary into prdict
        tdict = Policy.translate_json_reform_suffixes(raw_dict['policy'],
                                                      growdiff_baseline_dict,
                                                      growdiff_response_dict)
        prdict = Calculator._convert_parameter_dict(tdict)
        return prdict

    @staticmethod
    def _read_json_econ_assump_text(text_string):
        """
        Strip //-comments from text_string and return 4 dict based on the JSON.

        Specified text is JSON with at least 4 high-level string:object pairs:
        a "consumption": {...} pair,
        a "behavior": {...} pair,
        a "growdiff_baseline": {...} pair, and
        a "growdiff_response": {...} pair.

        Other high-level pairs will be ignored by this method, except that
        a "policy" key will raise a ValueError.

        The {...}  object may be empty (that is, be {}), or
        may contain one or more pairs with parameter string primary keys
        and string years as secondary keys.  See tests/test_calculate.py for
        an extended example of a commented JSON economic assumption text
        that can be read by this method.

        Note that an example is shown in the ASSUMP_CONTENTS string in
          tests/test_calculate.py file.

        Returned dictionaries (cons_dict, behv_dict, gdiff_baseline_dict,
        gdiff_respose_dict) have integer years as primary keys and
        string parameters as secondary keys.

        These returned dictionaries are suitable as the arguments to
        the Consumption.update_consumption(cons_dict) method, or
        the Behavior.update_behavior(behv_dict) method, or
        the Growdiff.update_growdiff(gdiff_dict) method.
        """
        # pylint: disable=too-many-locals
        # strip out //-comments without changing line numbers
        json_str = re.sub('//.*', ' ', text_string)
        # convert JSON text into a Python dictionary
        try:
            raw_dict = json.loads(json_str)
        except ValueError as valerr:
            msg = 'Economic assumption text below contains invalid JSON:\n'
            msg += str(valerr) + '\n'
            msg += 'Above location of the first error may be approximate.\n'
            msg += 'The invalid JSON asssump text is between the lines:\n'
            bline = 'XX----.----1----.----2----.----3----.----4'
            bline += '----.----5----.----6----.----7'
            msg += bline + '\n'
            linenum = 0
            for line in json_str.split('\n'):
                linenum += 1
                msg += '{:02d}{}'.format(linenum, line) + '\n'
            msg += bline + '\n'
            raise ValueError(msg)
        # check key contents of dictionary
        actual_keys = raw_dict.keys()
        for rkey in Calculator.REQUIRED_ASSUMP_KEYS:
            if rkey not in actual_keys:
                msg = 'key "{}" is not in economic assumption file'
                raise ValueError(msg.format(rkey))
        for rkey in actual_keys:
            if rkey in Calculator.REQUIRED_REFORM_KEYS:
                msg = 'key "{}" should be in policy reform file'
                raise ValueError(msg.format(rkey))
        # convert the assumption dictionaries in raw_dict
        key = 'consumption'
        cons_dict = Calculator._convert_parameter_dict(raw_dict[key])
        key = 'behavior'
        behv_dict = Calculator._convert_parameter_dict(raw_dict[key])
        key = 'growdiff_baseline'
        gdiff_base_dict = Calculator._convert_parameter_dict(raw_dict[key])
        key = 'growdiff_response'
        gdiff_resp_dict = Calculator._convert_parameter_dict(raw_dict[key])
        return (cons_dict, behv_dict, gdiff_base_dict, gdiff_resp_dict)

    @staticmethod
    def _convert_parameter_dict(param_key_dict):
        """
        Converts specified param_key_dict into a dictionary whose primary
        keys are calendar years, and hence, is suitable as the argument to
        the Policy.implement_reform() method, or
        the Consumption.update_consumption() method, or
        the Behavior.update_behavior() method, or
        the Growdiff.update_growdiff() method.

        Specified input dictionary has string parameter primary keys and
        string years as secondary keys.

        Returned dictionary has integer years as primary keys and
        string parameters as secondary keys.
        """
        # convert year skey strings into integers and
        # optionally convert lists into np.arrays
        year_param = dict()
        for pkey, sdict in param_key_dict.items():
            if not isinstance(pkey, six.string_types):
                msg = 'pkey {} in reform is not a string'
                raise ValueError(msg.format(pkey))
            rdict = dict()
            if not isinstance(sdict, dict):
                msg = 'pkey {} in reform is not paired with a dict'
                raise ValueError(msg.format(pkey))
            for skey, val in sdict.items():
                if not isinstance(skey, six.string_types):
                    msg = 'skey {} in reform is not a string'
                    raise ValueError(msg.format(skey))
                else:
                    year = int(skey)
                rdict[year] = val
            year_param[pkey] = rdict
        # convert year_param dictionary to year_key_dict dictionary
        year_key_dict = dict()
        years = set()
        for param, sdict in year_param.items():
            for year, val in sdict.items():
                if year not in years:
                    years.add(year)
                    year_key_dict[year] = dict()
                year_key_dict[year][param] = val
        return year_key_dict<|MERGE_RESOLUTION|>--- conflicted
+++ resolved
@@ -35,10 +35,7 @@
 from taxcalc.utils import (DIST_VARIABLES, create_distribution_table,
                            DIFF_VARIABLES, create_difference_table,
                            create_diagnostic_table,
-<<<<<<< HEAD
-=======
                            ce_aftertax_expanded_income,
->>>>>>> d78e3c37
                            mtr_graph_data, atr_graph_data, xtr_graph_plot,
                            dec_graph_data, dec_graph_plot)
 # import pdb
@@ -247,7 +244,6 @@
                             groupby='weighted_deciles',
                             income_measure='expanded_income',
                             result_type='weighted_sum'):
-<<<<<<< HEAD
         """
         Get results from self and calc, sort them based on groupby using
         income_measure, manipulate grouped statistics based on result_type,
@@ -364,124 +360,6 @@
         (where calc1 is a baseline Calculator object
         and calc2 is a reform Calculator object)
         """
-=======
-        """
-        Get results from self and calc, sort them based on groupby using
-        income_measure, manipulate grouped statistics based on result_type,
-        and return tables as a pair of Pandas dataframes.
-        Note that the returned tables have consistent income groups (based
-        on the self income_measure) even though the income_measure in self
-        and the income_measure in calc are different.
-
-        Parameters
-        ----------
-        calc : Calculator object or None
-            typically represents the reform while self represents the baseline;
-            if calc is None, the second returned table is None
-
-        groupby : String object
-            options for input: 'weighted_deciles', 'webapp_income_bins',
-                               'large_income_bins', 'small_income_bins';
-            determines how the columns in returned tables are sorted
-        NOTE: when groupby is 'weighted_deciles', the returned table has three
-              extra rows containing top-decile detail consisting of statistics
-              for the 0.90-0.95 quantile range (bottom half of top decile),
-              for the 0.95-0.99 quantile range, and
-              for the 0.99-1.00 quantile range (top one percent).
-
-        income_measure : String object
-            options for input: 'expanded_income' or 'c00100'(AGI)
-
-        result_type : String object
-            options for input: 'weighted_sum' or 'weighted_avg';
-            determines how whether or not table entries are averages or totals
-
-        Typical usage
-        -------------
-        dist1, dist2 = calc1.distribution_tables(calc2)
-        OR
-        dist1, _ = calc1.distribution_tables(None)
-        (where calc1 is a baseline Calculator object
-        and calc2 is a reform Calculator object)
-        """
-        # nested function used only by this method
-        def have_same_income_measure(calc1, calc2, income_measure):
-            """
-            Return true if calc1 and calc2 contain the same income_measure;
-            otherwise, return false.  (Note that "same" means nobody's
-            income_measure differs by more than one cent.)
-            """
-            im1 = getattr(calc1.records, income_measure)
-            im2 = getattr(calc2.records, income_measure)
-            return np.allclose(im1, im2, rtol=0.0, atol=0.01)
-        # main logic of method
-        assert calc is None or isinstance(calc, Calculator)
-        assert (groupby == 'weighted_deciles' or
-                groupby == 'webapp_income_bins' or
-                groupby == 'large_income_bins' or
-                groupby == 'small_income_bins')
-        assert (income_measure == 'expanded_income' or
-                income_measure == 'c00100')
-        assert (result_type == 'weighted_sum' or
-                result_type == 'weighted_avg')
-        dt1 = create_distribution_table(self.dataframe(DIST_VARIABLES),
-                                        groupby=groupby,
-                                        income_measure=income_measure,
-                                        result_type=result_type)
-        if calc is None:
-            dt2 = None
-        else:
-            assert calc.current_year == self.current_year
-            assert calc.records.dim == self.records.dim
-            var_dataframe = calc.dataframe(DIST_VARIABLES)
-            if have_same_income_measure(self, calc, income_measure):
-                imeasure = income_measure
-            else:
-                imeasure = income_measure + '_baseline'
-                var_dataframe[imeasure] = getattr(self.records, income_measure)
-            dt2 = create_distribution_table(var_dataframe,
-                                            groupby=groupby,
-                                            income_measure=imeasure,
-                                            result_type=result_type)
-        return dt1, dt2
-
-    def difference_table(self, calc,
-                         groupby='weighted_deciles',
-                         income_measure='expanded_income',
-                         tax_to_diff='combined'):
-        """
-        Get results from self and calc, sort them based on groupby using
-        income_measure, and return tax-difference table as a Pandas dataframe.
-
-        Parameters
-        ----------
-        calc : Calculator object
-            calc represents the reform while self represents the baseline
-
-        groupby : String object
-            options for input: 'weighted_deciles', 'webapp_income_bins',
-                               'large_income_bins', 'small_income_bins';
-            determines how the columns in returned tables are sorted
-        NOTE: when groupby is 'weighted_deciles', the returned table has three
-              extra rows containing top-decile detail consisting of statistics
-              for the 0.90-0.95 quantile range (bottom half of top decile),
-              for the 0.95-0.99 quantile range, and
-              for the 0.99-1.00 quantile range (top one percent).
-
-        income_measure : String object
-            options for input: 'expanded_income' or 'c00100'(AGI)
-
-        tax_to_diff : String object
-            options for input: 'iitax', 'payrolltax', 'combined'
-            specifies which tax to difference
-
-        Typical usage
-        -------------
-        diff = calc1.difference_table(calc2)
-        (where calc1 is a baseline Calculator object
-        and calc2 is a reform Calculator object)
-        """
->>>>>>> d78e3c37
         assert isinstance(calc, Calculator)
         assert calc.current_year == self.current_year
         assert calc.records.dim == self.records.dim
