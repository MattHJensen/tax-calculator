"""
Tax-Calculator federal tax Calculator class.
"""
# CODING-STYLE CHECKS:
# pep8 --ignore=E402 calculate.py
# pylint --disable=locally-disabled calculate.py
#
# pylint: disable=invalid-name,no-value-for-parameter

import os
import json
import re
import copy
import six
import numpy as np
from taxcalc.functions import (TaxInc, SchXYZTax, GainsTax, AGIsurtax,
                               NetInvIncTax, AMT, EI_PayrollTax, Adj,
                               DependentCare, ALD_InvInc_ec_base, CapGains,
                               SSBenefits, UBI, AGI, ItemDedCap, ItemDed,
                               StdDed, AdditionalMedicareTax, F2441, EITC,
                               SchR, ChildTaxCredit, AdditionalCTC, CTC_new,
                               PersonalTaxCredit,
                               AmOppCreditParts, EducationTaxCredit,
                               NonrefundableCredits, C1040, IITAX,
                               BenefitSurtax, BenefitLimitation,
                               FairShareTax, LumpSumTax, ExpandIncome,
                               AfterTaxIncome)
from taxcalc.policy import Policy
from taxcalc.records import Records
from taxcalc.consumption import Consumption
from taxcalc.behavior import Behavior
from taxcalc.growdiff import Growdiff
from taxcalc.growfactors import Growfactors
# import pdb


class Calculator(object):
    """
    Constructor for the Calculator class.

    Parameters
    ----------
    policy: Policy class object
        this argument must be specified and object is copied for internal use

    records: Records class object
        this argument must be specified and object is copied for internal use

    verbose: boolean
        specifies whether or not to write to stdout data-loaded and
        data-extrapolated progress reports; default value is true.

    sync_years: boolean
        specifies whether or not to synchronize policy year and records year;
        default value is true.

    consumption: Consumption class object
        specifies consumption response assumptions used to calculate
        "effective" marginal tax rates; default is None, which implies
        no consumption responses assumed in marginal tax rate calculations;
        when argument is an object it is copied for internal use

    behavior: Behavior class object
        specifies behavioral responses used by Calculator; default is None,
        which implies no behavioral responses to policy reform;
        when argument is an object it is copied for internal use

    Raises
    ------
    ValueError:
        if parameters are not the appropriate type.

    Returns
    -------
    class instance: Calculator

    Notes
    -----
    The most efficient way to specify current-law and reform Calculator
    objects is as follows:
         pol = Policy()
         rec = Records()
         calc1 = Calculator(policy=pol, records=rec)  # current-law
         pol.implement_reform(...)
         calc2 = Calculator(policy=pol, records=rec)  # reform
    All calculations are done on the internal copies of the Policy and
    Records objects passed to each of the two Calculator constructors.
    """

    def __init__(self, policy=None, records=None, verbose=True,
                 sync_years=True, consumption=None, behavior=None):
        # pylint: disable=too-many-arguments,too-many-branches
        if isinstance(policy, Policy):
            self.policy = copy.deepcopy(policy)
        else:
            raise ValueError('must specify policy as a Policy object')
        if isinstance(records, Records):
            self.records = copy.deepcopy(records)
        else:
            raise ValueError('must specify records as a Records object')
        if self.policy.current_year < self.records.data_year:
            self.policy.set_year(self.records.data_year)
        if consumption is None:
            self.consumption = Consumption(start_year=policy.start_year)
        elif isinstance(consumption, Consumption):
            self.consumption = copy.deepcopy(consumption)
            while self.consumption.current_year < self.policy.current_year:
                next_year = self.consumption.current_year + 1
                self.consumption.set_year(next_year)
        else:
            raise ValueError('consumption must be None or Consumption object')
        if behavior is None:
            self.behavior = Behavior(start_year=policy.start_year)
        elif isinstance(behavior, Behavior):
            self.behavior = copy.deepcopy(behavior)
            while self.behavior.current_year < self.policy.current_year:
                next_year = self.behavior.current_year + 1
                self.behavior.set_year(next_year)
        else:
            raise ValueError('behavior must be None or Behavior object')
        if sync_years and self.records.current_year == self.records.data_year:
            if verbose:
                print('You loaded data for ' +
                      str(self.records.data_year) + '.')
                if len(self.records.IGNORED_VARS) > 0:
                    print('Your data include the following unused ' +
                          'variables that will be ignored:')
                    for var in self.records.IGNORED_VARS:
                        print('  ' +
                              var)
            while self.records.current_year < self.policy.current_year:
                self.records.increment_year()
            if verbose:
                print('Tax-Calculator startup automatically ' +
                      'extrapolated your data to ' +
                      str(self.records.current_year) + '.')
        assert self.policy.current_year == self.records.current_year

    def calc_all(self, zero_out_calc_vars=False):
        """
        Call all tax-calculation functions.
        """
        # conducts static analysis of Calculator object for current_year
        assert self.records.current_year == self.policy.current_year
        self._calc_one_year(zero_out_calc_vars)
        BenefitSurtax(self)
        BenefitLimitation(self)
        FairShareTax(self.policy, self.records)
        LumpSumTax(self.policy, self.records)
        ExpandIncome(self.policy, self.records)
        AfterTaxIncome(self.policy, self.records)

    def increment_year(self):
        """
        Advance all objects to next year.
        """
        next_year = self.policy.current_year + 1
        self.records.increment_year()
        self.policy.set_year(next_year)
        self.consumption.set_year(next_year)
        self.behavior.set_year(next_year)

    def advance_to_year(self, year):
        """
        The advance_to_year function gives an optional way of implementing
        increment year functionality by immediately specifying the year
        as input.  New year must be at least the current year.
        """
        iteration = year - self.records.current_year
        if iteration < 0:
            raise ValueError('New current year must be ' +
                             'greater than current year!')
        for _ in range(iteration):
            self.increment_year()
        assert self.records.current_year == year

    @property
    def current_year(self):
        """
        Calculator class current calendar year property.
        """
        return self.policy.current_year

    @property
    def data_year(self):
        """
        Calculator class initial (i.e., first) records data year property.
        """
        return self.records.data_year

    MTR_VALID_VARIABLES = ['e00200p', 'e00200s',
                           'e00900p', 'e00300',
                           'e00400', 'e00600',
                           'e00650', 'e01400',
                           'e01700', 'e02000',
                           'e02400', 'p22250',
                           'p23250', 'e18500',
                           'e19200', 'e26270',
                           'e19800', 'e20100']

    def mtr(self, variable_str='e00200p',
            negative_finite_diff=False,
            zero_out_calculated_vars=False,
            wrt_full_compensation=True):
        """
        Calculates the marginal payroll, individual income, and combined
        tax rates for every tax filing unit.

        The marginal tax rates are approximated as the change in tax
        liability caused by a small increase (the finite_diff) in the variable
        specified by the variable_str divided by that small increase in the
        variable, when wrt_full_compensation is false.

        If wrt_full_compensation is true, then the marginal tax rates
        are computed as the change in tax liability divided by the change
        in total compensation caused by the small increase in the variable
        (where the change in total compensation is the sum of the small
        increase in the variable and any increase in the employer share of
        payroll taxes caused by the small increase in the variable).

        If using 'e00200s' as variable_str, the marginal tax rate for all
        records where MARS != 2 will be missing.  If you want to perform a
        function such as np.mean() on the returned arrays, you will need to
        account for this.

        Parameters
        ----------
        variable_str: string
            specifies type of income or expense that is increased to compute
            the marginal tax rates.  See Notes for list of valid variables.

        negative_finite_diff: boolean
            specifies whether or not marginal tax rates are computed by
            subtracting (rather than adding) a small finite_diff amount
            to the specified variable.

        zero_out_calculated_vars: boolean
            specifies value of zero_out_calc_vars parameter used in calls
            of Calculator.calc_all() method.

        wrt_full_compensation: boolean
            specifies whether or not marginal tax rates on earned income
            are computed with respect to (wrt) changes in total compensation
            that includes the employer share of OASDI and HI payroll taxes.

        Returns
        -------
        mtr_payrolltax: an array of marginal payroll tax rates.
        mtr_incometax: an array of marginal individual income tax rates.
        mtr_combined: an array of marginal combined tax rates, which is
                      the sum of mtr_payrolltax and mtr_incometax.

        Notes
        -----
        Valid variable_str values are:
        'e00200p', taxpayer wage/salary earnings (also included in e00200);
        'e00200s', spouse wage/salary earnings (also included in e00200);
        'e00900p', taxpayer Schedule C self-employment income (also in e00900);
        'e00300',  taxable interest income;
        'e00400',  federally-tax-exempt interest income;
        'e00600',  all dividends included in AGI
        'e00650',  qualified dividends (also included in e00600)
        'e01400',  federally-taxable IRA distribution;
        'e01700',  federally-taxable pension benefits;
        'e02000',  Schedule E total net income/loss
        'e02400',  all social security (OASDI) benefits;
        'p22250',  short-term capital gains;
        'p23250',  long-term capital gains;
        'e18500',  Schedule A real-estate-tax paid;
        'e19200',  Schedule A interest paid;
        'e26270',  S-corporation/partnership income (also included in e02000);
        'e19800',  Charity cash contributions;
        'e20100',  Charity non-cash contributions.
        """
        # pylint: disable=too-many-locals,too-many-statements,too-many-branches
        # check validity of variable_str parameter
        if variable_str not in Calculator.MTR_VALID_VARIABLES:
            msg = 'mtr variable_str="{}" is not valid'
            raise ValueError(msg.format(variable_str))
        # specify value for finite_diff parameter
        finite_diff = 0.01  # a one-cent difference
        if negative_finite_diff:
            finite_diff *= -1.0
        # save records object in order to restore it after mtr computations
        recs0 = copy.deepcopy(self.records)
        # extract variable array(s) from embedded records object
        variable = getattr(self.records, variable_str)
        if variable_str == 'e00200p':
            earnings_var = self.records.e00200
        elif variable_str == 'e00200s':
            earnings_var = self.records.e00200
        elif variable_str == 'e00900p':
            seincome_var = self.records.e00900
        elif variable_str == 'e00650':
            divincome_var = self.records.e00600
        elif variable_str == 'e26270':
            schEincome_var = self.records.e02000
        # calculate level of taxes after a marginal increase in income
        setattr(self.records, variable_str, variable + finite_diff)
        if variable_str == 'e00200p':
            self.records.e00200 = earnings_var + finite_diff
        elif variable_str == 'e00200s':
            self.records.e00200 = earnings_var + finite_diff
        elif variable_str == 'e00900p':
            self.records.e00900 = seincome_var + finite_diff
        elif variable_str == 'e00650':
            self.records.e00600 = divincome_var + finite_diff
        elif variable_str == 'e26270':
            self.records.e02000 = schEincome_var + finite_diff
        if self.consumption.has_response():
            self.consumption.response(self.records, finite_diff)
        self.calc_all(zero_out_calc_vars=zero_out_calculated_vars)
        payrolltax_chng = copy.deepcopy(self.records.payrolltax)
        incometax_chng = copy.deepcopy(self.records.iitax)
        combined_taxes_chng = incometax_chng + payrolltax_chng
        # calculate base level of taxes after restoring records object
        setattr(self, 'records', recs0)
        self.calc_all(zero_out_calc_vars=zero_out_calculated_vars)
        payrolltax_base = copy.deepcopy(self.records.payrolltax)
        incometax_base = copy.deepcopy(self.records.iitax)
        combined_taxes_base = incometax_base + payrolltax_base
        # compute marginal changes in combined tax liability
        payrolltax_diff = payrolltax_chng - payrolltax_base
        incometax_diff = incometax_chng - incometax_base
        combined_diff = combined_taxes_chng - combined_taxes_base
        # specify optional adjustment for employer (er) OASDI+HI payroll taxes
        mtr_on_earnings = (variable_str == 'e00200p' or
                           variable_str == 'e00200s')
        if wrt_full_compensation and mtr_on_earnings:
            adj = np.where(variable < self.policy.SS_Earnings_c,
                           0.5 * (self.policy.FICA_ss_trt +
                                  self.policy.FICA_mc_trt),
                           0.5 * self.policy.FICA_mc_trt)
        else:
            adj = 0.0
        # compute marginal tax rates
        mtr_payrolltax = payrolltax_diff / (finite_diff * (1.0 + adj))
        mtr_incometax = incometax_diff / (finite_diff * (1.0 + adj))
        mtr_combined = combined_diff / (finite_diff * (1.0 + adj))
        # if variable_str is e00200s, set MTR to NaN for units without a spouse
        if variable_str == 'e00200s':
            mtr_payrolltax = np.where(self.records.MARS == 2,
                                      mtr_payrolltax, np.nan)
            mtr_incometax = np.where(self.records.MARS == 2,
                                     mtr_incometax, np.nan)
            mtr_combined = np.where(self.records.MARS == 2,
                                    mtr_combined, np.nan)
        # return the three marginal tax rate arrays
        return (mtr_payrolltax, mtr_incometax, mtr_combined)

    def current_law_version(self):
        """
        Return Calculator object same as self except with current-law policy.
        """
        return Calculator(policy=self.policy.current_law_version(),
                          records=copy.deepcopy(self.records),
                          sync_years=False,
                          consumption=copy.deepcopy(self.consumption),
                          behavior=copy.deepcopy(self.behavior))

    @staticmethod
    def read_json_param_objects(reform, assump):
        """
        Read JSON reform and assump objects and
        return a single dictionary containing five key:dict pairs:
        'policy':dict, 'consumption':dict, 'behavior':dict,
        'growdiff_baseline':dict and 'growdiff_response':dict.

        Note that either of the first two parameters may be None.
        If reform is None, the dict in the 'policy':dict pair is empty.
        If assump is None, the dict in the 'consumption':dict pair,
        in the 'behavior':dict pair, in the 'growdiff_baseline':dict pair,
        and in the 'growdiff_response':dict pair, are all empty.

        Also note that either of the first two parameters can be strings
        containing a valid JSON string (rather than a filename),
        in which case the file reading is skipped and the appropriate
        read_json_*_text method is called.

        The reform file contents or JSON string must be like this:
        {"policy": {...}}
        and the assump file contents or JSON string must be like:
        {"consumption": {...},
         "behavior": {...},
         "growdiff_baseline": {...},
         "growdiff_response": {...}
        }

        The returned dictionary contains parameter lists (not arrays).
        """
        # first process second assump parameter
        if assump is None:
            cons_dict = dict()
            behv_dict = dict()
            gdiff_base_dict = dict()
            gdiff_resp_dict = dict()
        elif isinstance(assump, six.string_types):
            if os.path.isfile(assump):
                txt = open(assump, 'r').read()
            else:
                txt = assump
            (cons_dict,
             behv_dict,
             gdiff_base_dict,
             gdiff_resp_dict) = Calculator._read_json_econ_assump_text(txt)
        else:
            raise ValueError('assump is neither None nor string')
        # next process first reform parameter
        if reform is None:
            rpol_dict = dict()
        elif isinstance(reform, six.string_types):
            if os.path.isfile(reform):
                txt = open(reform, 'r').read()
            else:
                txt = reform
            rpol_dict = (
                Calculator._read_json_policy_reform_text(txt,
                                                         gdiff_base_dict,
                                                         gdiff_resp_dict)
            )
        else:
            raise ValueError('reform is neither None nor string')
        # finally construct and return single composite dictionary
        param_dict = dict()
        param_dict['policy'] = rpol_dict
        param_dict['consumption'] = cons_dict
        param_dict['behavior'] = behv_dict
        param_dict['growdiff_baseline'] = gdiff_base_dict
        param_dict['growdiff_response'] = gdiff_resp_dict
        return param_dict

    REQUIRED_REFORM_KEYS = set(['policy'])
    REQUIRED_ASSUMP_KEYS = set(['consumption', 'behavior',
                                'growdiff_baseline', 'growdiff_response'])

    @staticmethod
    def reform_documentation(params):
        """
        Generate reform documentation.

        Parameters
        ----------
        params: dict
            compound dictionary structured as dict returned from
            the static Calculator method read_json_param_objects()

        Returns
        -------
        doc: String
            the documentation for the policy reform specified in params
        """
        # pylint: disable=too-many-statements
        # nested function used only in reform_documentation
        def param_doc(years, change, base):
            """
            Parameters
            ----------
            years: list of change years
            change: dictionary of parameter changes
            base: Policy or Growdiff object with baseline values
            syear: parameter start calendar year

            Returns
            -------
            doc: String
            """
            # pylint: disable=too-many-branches,too-many-nested-blocks
            # nested function used only in param_doc
            def lines(text, num_indent_spaces, max_line_length=77):
                """
                Return list of text lines, each one of which is no longer
                than max_line_length, with the second and subsequent lines
                being indented by the number of specified num_indent_spaces;
                each line in the list ends with the '\n' character
                """
                if len(text) < max_line_length:
                    # all text fits on one line
                    line = text + '\n'
                    return [line]
                # all text does not fix on one line
                first_line = True
                line_list = list()
                words = text.split()
                while len(words) > 0:
                    if first_line:
                        line = ''
                        first_line = False
                    else:
                        line = ' ' * num_indent_spaces
                    while (len(words) > 0 and
                           (len(words[0]) + len(line)) < max_line_length):
                        line += words.pop(0) + ' '
                    line = line[:-1] + '\n'
                    line_list.append(line)
                return line_list
            # begin main logic of param_doc
            assert len(years) == len(change.keys())
            basevals = getattr(base, '_vals', None)
            assert isinstance(basevals, dict)
            doc = ''
            for year in years:
                # write year
                base.set_year(year)
                doc += '{}:\n'.format(year)
                # write info for each param in year
                for param in sorted(change[year].keys()):
                    # ... write param:value line
                    pval = change[year][param]
                    if isinstance(pval, list):
                        pval = pval[0]
                        if basevals[param]['boolean_value']:
                            if isinstance(pval, list):
                                pval = [True if item else
                                        False for item in pval]
                            else:
<<<<<<< HEAD
                                pval = [bool(pval)]
=======
                                pval = bool(pval)
>>>>>>> b6dc5d31
                    doc += ' {} : {}\n'.format(param, pval)
                    # ... write optional param-index line
                    if isinstance(pval, list):
                        pval = basevals[param]['col_label']
                        pval = [str(item) for item in pval]
                        doc += ' ' * (4 + len(param)) + '{}\n'.format(pval)
                    # ... write name line
                    if param.endswith('_cpi'):
                        rootparam = param[:-4]
                        name = '{} inflation indexing status'.format(rootparam)
                    else:
                        name = basevals[param]['long_name']
                    for line in lines('name: ' + name, 6):
                        doc += '  ' + line
                    # ... write optional desc line
                    if not param.endswith('_cpi'):
                        desc = basevals[param]['description']
                        for line in lines('desc: ' + desc, 6):
                            doc += '  ' + line
                    # ... write baseline_value line
                    if isinstance(base, Policy):
                        if param.endswith('_cpi'):
                            rootparam = param[:-4]
                            bval = basevals[rootparam].get('cpi_inflated',
                                                           False)
                        else:
                            bval = getattr(base, param[1:], None)
                            if isinstance(bval, np.ndarray):
                                # pylint: disable=no-member
                                bval = bval.tolist()
                                if basevals[param]['boolean_value']:
                                    bval = [True if item else
                                            False for item in bval]
                            elif basevals[param]['boolean_value']:
                                bval = bool(bval)
                        doc += '  baseline_value: {}\n'.format(bval)
                    else:  # if base is Growdiff object
<<<<<<< HEAD
                        pval = [0.0]  # all parameters have zero default values
                    if isinstance(pval, np.ndarray):
                        pval = pval.tolist()  # pylint: disable=no-member
                        if basevals[param]['boolean_value']:
                            pval = [True if item else False for item in pval]
                    doc += '  baseline_value: {}\n'.format(pval)
=======
                        # all Growdiff parameters have zero as default value
                        doc += '  baseline_value: 0.0\n'
>>>>>>> b6dc5d31
            return doc
        # begin main logic of reform_documentation
        # create Policy object with pre-reform (i.e., baseline) values
        # ... create gdiff_baseline object
        gdb = Growdiff()
        gdb.update_growdiff(params['growdiff_baseline'])
        # ... create Growfactors clp object that incorporates gdiff_baseline
        gfactors_clp = Growfactors()
        gdb.apply_to(gfactors_clp)
        # ... create Policy object containing pre-reform parameter values
        clp = Policy(gfactors=gfactors_clp)
        # generate documentation text
        doc = 'REFORM DOCUMENTATION\n'
        doc += 'Baseline Growth-Difference Assumption Values by Year:\n'
        years = sorted(params['growdiff_baseline'].keys())
        if len(years) == 0:
            doc += 'none: using default baseline growth assumptions\n'
        else:
            doc += param_doc(years, params['growdiff_baseline'], gdb)
        doc += 'Policy Reform Parameter Values by Year:\n'
        years = sorted(params['policy'].keys())
        if len(years) == 0:
            doc += 'none: using current-law policy parameters\n'
        else:
            doc += param_doc(years, params['policy'], clp)
        return doc

    # ----- begin private methods of Calculator class -----

    def _taxinc_to_amt(self):
        """
        Call TaxInc through AMT functions.
        """
        TaxInc(self.policy, self.records)
        SchXYZTax(self.policy, self.records)
        GainsTax(self.policy, self.records)
        AGIsurtax(self.policy, self.records)
        NetInvIncTax(self.policy, self.records)
        AMT(self.policy, self.records)

    def _calc_one_year(self, zero_out_calc_vars=False):
        """
        Call all the functions except those in the calc_all() method.
        """
        if zero_out_calc_vars:
            self.records.zero_out_changing_calculated_vars()
        # pdb.set_trace()
        EI_PayrollTax(self.policy, self.records)
        DependentCare(self.policy, self.records)
        Adj(self.policy, self.records)
        ALD_InvInc_ec_base(self.policy, self.records)
        CapGains(self.policy, self.records)
        SSBenefits(self.policy, self.records)
        UBI(self.policy, self.records)
        AGI(self.policy, self.records)
        ItemDedCap(self.policy, self.records)
        ItemDed(self.policy, self.records)
        AdditionalMedicareTax(self.policy, self.records)
        StdDed(self.policy, self.records)
        # Store calculated standard deduction, calculate
        # taxes with standard deduction, store AMT + Regular Tax
        std = copy.deepcopy(self.records.standard)
        item = copy.deepcopy(self.records.c04470)
        item_no_limit = copy.deepcopy(self.records.c21060)
        item_phaseout = copy.deepcopy(self.records.c21040)
        self.records.c04470 = np.zeros(self.records.dim)
        self.records.c21060 = np.zeros(self.records.dim)
        self.records.c21040 = np.zeros(self.records.dim)
        self._taxinc_to_amt()
        std_taxes = copy.deepcopy(self.records.c05800)
        # Set standard deduction to zero, calculate taxes w/o
        # standard deduction, and store AMT + Regular Tax
        self.records.standard = np.zeros(self.records.dim)
        self.records.c21060 = item_no_limit
        self.records.c21040 = item_phaseout
        self.records.c04470 = item
        self._taxinc_to_amt()
        item_taxes = copy.deepcopy(self.records.c05800)
        # Replace standard deduction with zero where the taxpayer
        # would be better off itemizing
        self.records.standard[:] = np.where(item_taxes < std_taxes,
                                            0., std)
        self.records.c04470[:] = np.where(item_taxes < std_taxes,
                                          item, 0.)
        self.records.c21060[:] = np.where(item_taxes < std_taxes,
                                          item_no_limit, 0.)
        self.records.c21040[:] = np.where(item_taxes < std_taxes,
                                          item_phaseout, 0.)
        # Calculate taxes with optimal itemized deduction
        self._taxinc_to_amt()
        F2441(self.policy, self.records)
        EITC(self.policy, self.records)
        ChildTaxCredit(self.policy, self.records)
        PersonalTaxCredit(self.policy, self.records)
        AmOppCreditParts(self.policy, self.records)
        SchR(self.policy, self.records)
        EducationTaxCredit(self.policy, self.records)
        NonrefundableCredits(self.policy, self.records)
        AdditionalCTC(self.policy, self.records)
        C1040(self.policy, self.records)
        CTC_new(self.policy, self.records)
        IITAX(self.policy, self.records)

    @staticmethod
    def _read_json_policy_reform_text(text_string,
                                      growdiff_baseline_dict,
                                      growdiff_response_dict):
        """
        Strip //-comments from text_string and return 1 dict based on the JSON.

        Specified text is JSON with at least 1 high-level string:object pair:
        a "policy": {...} pair.

        Other high-level pairs will be ignored by this method, except
        that a "consumption", "behavior", "growdiff_baseline" or
        "growdiff_response" key will raise a ValueError.

        The {...}  object may be empty (that is, be {}), or
        may contain one or more pairs with parameter string primary keys
        and string years as secondary keys.  See tests/test_calculate.py for
        an extended example of a commented JSON policy reform text
        that can be read by this method.

        Returned dictionary prdict has integer years as primary keys and
        string parameters as secondary keys.  This returned dictionary is
        suitable as the argument to the Policy implement_reform(prdict) method.
        """
        # strip out //-comments without changing line numbers
        json_str = re.sub('//.*', ' ', text_string)
        # convert JSON text into a Python dictionary
        try:
            raw_dict = json.loads(json_str)
        except ValueError as valerr:
            msg = 'Policy reform text below contains invalid JSON:\n'
            msg += str(valerr) + '\n'
            msg += 'Above location of the first error may be approximate.\n'
            msg += 'The invalid JSON reform text is between the lines:\n'
            bline = 'XX----.----1----.----2----.----3----.----4'
            bline += '----.----5----.----6----.----7'
            msg += bline + '\n'
            linenum = 0
            for line in json_str.split('\n'):
                linenum += 1
                msg += '{:02d}{}'.format(linenum, line) + '\n'
            msg += bline + '\n'
            raise ValueError(msg)
        # check key contents of dictionary
        actual_keys = raw_dict.keys()
        for rkey in Calculator.REQUIRED_REFORM_KEYS:
            if rkey not in actual_keys:
                msg = 'key "{}" is not in policy reform file'
                raise ValueError(msg.format(rkey))
        for rkey in actual_keys:
            if rkey in Calculator.REQUIRED_ASSUMP_KEYS:
                msg = 'key "{}" should be in economic assumption file'
                raise ValueError(msg.format(rkey))
        # convert raw_dict['policy'] dictionary into prdict
        tdict = Policy.translate_json_reform_suffixes(raw_dict['policy'],
                                                      growdiff_baseline_dict,
                                                      growdiff_response_dict)
        prdict = Calculator._convert_parameter_dict(tdict)
        return prdict

    @staticmethod
    def _read_json_econ_assump_text(text_string):
        """
        Strip //-comments from text_string and return 4 dict based on the JSON.

        Specified text is JSON with at least 4 high-level string:object pairs:
        a "consumption": {...} pair,
        a "behavior": {...} pair,
        a "growdiff_baseline": {...} pair, and
        a "growdiff_response": {...} pair.

        Other high-level pairs will be ignored by this method, except that
        a "policy" key will raise a ValueError.

        The {...}  object may be empty (that is, be {}), or
        may contain one or more pairs with parameter string primary keys
        and string years as secondary keys.  See tests/test_calculate.py for
        an extended example of a commented JSON economic assumption text
        that can be read by this method.

        Note that an example is shown in the ASSUMP_CONTENTS string in
          tests/test_calculate.py file.

        Returned dictionaries (cons_dict, behv_dict, gdiff_baseline_dict,
        gdiff_respose_dict) have integer years as primary keys and
        string parameters as secondary keys.

        These returned dictionaries are suitable as the arguments to
        the Consumption.update_consumption(cons_dict) method, or
        the Behavior.update_behavior(behv_dict) method, or
        the Growdiff.update_growdiff(gdiff_dict) method.
        """
        # pylint: disable=too-many-locals
        # strip out //-comments without changing line numbers
        json_str = re.sub('//.*', ' ', text_string)
        # convert JSON text into a Python dictionary
        try:
            raw_dict = json.loads(json_str)
        except ValueError as valerr:
            msg = 'Economic assumption text below contains invalid JSON:\n'
            msg += str(valerr) + '\n'
            msg += 'Above location of the first error may be approximate.\n'
            msg += 'The invalid JSON asssump text is between the lines:\n'
            bline = 'XX----.----1----.----2----.----3----.----4'
            bline += '----.----5----.----6----.----7'
            msg += bline + '\n'
            linenum = 0
            for line in json_str.split('\n'):
                linenum += 1
                msg += '{:02d}{}'.format(linenum, line) + '\n'
            msg += bline + '\n'
            raise ValueError(msg)
        # check key contents of dictionary
        actual_keys = raw_dict.keys()
        for rkey in Calculator.REQUIRED_ASSUMP_KEYS:
            if rkey not in actual_keys:
                msg = 'key "{}" is not in economic assumption file'
                raise ValueError(msg.format(rkey))
        for rkey in actual_keys:
            if rkey in Calculator.REQUIRED_REFORM_KEYS:
                msg = 'key "{}" should be in policy reform file'
                raise ValueError(msg.format(rkey))
        # convert the assumption dictionaries in raw_dict
        key = 'consumption'
        cons_dict = Calculator._convert_parameter_dict(raw_dict[key])
        key = 'behavior'
        behv_dict = Calculator._convert_parameter_dict(raw_dict[key])
        key = 'growdiff_baseline'
        gdiff_base_dict = Calculator._convert_parameter_dict(raw_dict[key])
        key = 'growdiff_response'
        gdiff_resp_dict = Calculator._convert_parameter_dict(raw_dict[key])
        return (cons_dict, behv_dict, gdiff_base_dict, gdiff_resp_dict)

    @staticmethod
    def _convert_parameter_dict(param_key_dict):
        """
        Converts specified param_key_dict into a dictionary whose primary
        keys are calendar years, and hence, is suitable as the argument to
        the Policy.implement_reform() method, or
        the Consumption.update_consumption() method, or
        the Behavior.update_behavior() method, or
        the Growdiff.update_growdiff() method.

        Specified input dictionary has string parameter primary keys and
        string years as secondary keys.

        Returned dictionary has integer years as primary keys and
        string parameters as secondary keys.
        """
        # convert year skey strings into integers and
        # optionally convert lists into np.arrays
        year_param = dict()
        for pkey, sdict in param_key_dict.items():
            if not isinstance(pkey, six.string_types):
                msg = 'pkey {} in reform is not a string'
                raise ValueError(msg.format(pkey))
            rdict = dict()
            if not isinstance(sdict, dict):
                msg = 'pkey {} in reform is not paired with a dict'
                raise ValueError(msg.format(pkey))
            for skey, val in sdict.items():
                if not isinstance(skey, six.string_types):
                    msg = 'skey {} in reform is not a string'
                    raise ValueError(msg.format(skey))
                else:
                    year = int(skey)
                rdict[year] = val
            year_param[pkey] = rdict
        # convert year_param dictionary to year_key_dict dictionary
        year_key_dict = dict()
        years = set()
        for param, sdict in year_param.items():
            for year, val in sdict.items():
                if year not in years:
                    years.add(year)
                    year_key_dict[year] = dict()
                year_key_dict[year][param] = val
        return year_key_dict<|MERGE_RESOLUTION|>--- conflicted
+++ resolved
@@ -513,11 +513,7 @@
                                 pval = [True if item else
                                         False for item in pval]
                             else:
-<<<<<<< HEAD
-                                pval = [bool(pval)]
-=======
                                 pval = bool(pval)
->>>>>>> b6dc5d31
                     doc += ' {} : {}\n'.format(param, pval)
                     # ... write optional param-index line
                     if isinstance(pval, list):
@@ -555,17 +551,8 @@
                                 bval = bool(bval)
                         doc += '  baseline_value: {}\n'.format(bval)
                     else:  # if base is Growdiff object
-<<<<<<< HEAD
-                        pval = [0.0]  # all parameters have zero default values
-                    if isinstance(pval, np.ndarray):
-                        pval = pval.tolist()  # pylint: disable=no-member
-                        if basevals[param]['boolean_value']:
-                            pval = [True if item else False for item in pval]
-                    doc += '  baseline_value: {}\n'.format(pval)
-=======
                         # all Growdiff parameters have zero as default value
                         doc += '  baseline_value: 0.0\n'
->>>>>>> b6dc5d31
             return doc
         # begin main logic of reform_documentation
         # create Policy object with pre-reform (i.e., baseline) values
