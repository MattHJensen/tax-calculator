"""
The public API of the TaxBrain Interface (tbi).

The tbi functions are used by TaxBrain to call Tax-Calculator in order
to do distributed processing of TaxBrain runs and in order to maintain
the privacy of the IRS-SOI PUF data being used by TaxBrain.  Maintaining
privacy is done by "fuzzing" reform results for several randomly selected
filing units in each table cell.  The filing units randomly selected
differ for each policy reform and the "fuzzing" involves replacing the
post-reform tax results for the selected units with their pre-reform
tax results.
"""
# CODING-STYLE CHECKS:
# pep8 tbi.py
# pylint --disable=locally-disabled tbi.py

from __future__ import print_function
import gc
import time
import numpy as np
import pandas as pd
from taxcalc.tbi.tbi_utils import (check_years_return_first_year,
                                   calculate,
                                   random_seed,
                                   summary,
                                   create_dict_table,
                                   AGGR_ROW_NAMES)
<<<<<<< HEAD
from taxcalc import (DIST_VARIABLES, DIST_TABLE_LABELS, DIFF_TABLE_LABELS,
                     proportional_change_in_gdp, Growdiff, Growfactors, Policy,
                     Behavior)
=======
from taxcalc import (DIST_TABLE_LABELS, DIFF_TABLE_LABELS,
                     proportional_change_in_gdp,
                     Growdiff, Growfactors, Policy)
>>>>>>> 2b4a3ea5

AGG_ROW_NAMES = AGGR_ROW_NAMES

GDP_ELAST_ROW_NAMES = ['gdp_proportional_change']


def reform_warnings_errors(user_mods):
    """
    The reform_warnings_errors function assumes user_mods is a dictionary
    returned by the Calculator.read_json_param_objects() function.

    This function returns a dictionary containing two STR:STR pairs:
    {'warnings': '<empty-or-message(s)>', 'errors': '<empty-or-message(s)>'}
    In each pair the second string is empty if there are no messages.
    Any returned messages are generated using current_law_policy.json
    information on known policy parameter names and parameter value ranges.

    Note that this function will return one or more error messages if
    the user_mods['policy'] dictionary contains any unknown policy
    parameter names or if any *_cpi parameters have values other than
    True or False.  These situations prevent implementing the policy
    reform specified in user_mods, and therefore, no range-related
    warnings or errors will be returned in this case.
    """
    rtn_dict = {'policy': {'warnings': '', 'errors': ''},
                'behavior': {'warnings': '', 'errors': ''}}
    # create Growfactors object
    gdiff_baseline = Growdiff()
    gdiff_baseline.update_growdiff(user_mods['growdiff_baseline'])
    gdiff_response = Growdiff()
    gdiff_response.update_growdiff(user_mods['growdiff_response'])
    growfactors = Growfactors()
    gdiff_baseline.apply_to(growfactors)
    gdiff_response.apply_to(growfactors)
    # create Policy object and implement reform
    pol = Policy(gfactors=growfactors)
    try:
        pol.implement_reform(user_mods['policy'],
                             print_warnings=False,
                             raise_errors=False)
        rtn_dict['warnings'] = pol.parameter_warnings
        rtn_dict['errors'] = pol.parameter_errors
    except ValueError as valerr_msg:
        rtn_dict['policy']['errors'] = valerr_msg.__str__()

    behv = Behavior()
    try:
        behv.update_behavior(user_mods['behavior'])
        rtn_dict['behavior']['warnings'] = behv.parameter_warnings
        rtn_dict['behavior']['errors'] = behv.parameter_errors
    except ValueError as valerr_msg:
        rtn_dict['behavior']['errors'] = valerr_msg.__str__()
    return rtn_dict


def run_nth_year_tax_calc_model(year_n, start_year,
                                use_puf_not_cps,
                                use_full_sample,
                                user_mods,
                                return_dict=True):
    """
    The run_nth_year_tax_calc_model function assumes user_mods is a dictionary
      returned by the Calculator.read_json_param_objects() function.
    Setting use_puf_not_cps=True implies use puf.csv input file;
      otherwise, use cps.csv input file.
    Setting use_full_sample=False implies use sub-sample of input file;
      otherwsie, use the complete sample.
    """
    # pylint: disable=too-many-arguments,too-many-locals

    start_time = time.time()

    # create calc1 and calc2 calculated for year_n and mask
    check_years_return_first_year(year_n, start_year, use_puf_not_cps)
    (calc1, calc2, mask) = calculate(year_n, start_year,
                                     use_puf_not_cps, use_full_sample,
                                     user_mods,
                                     behavior_allowed=True)

    # extract raw results from calc1 and calc2
    rawres1 = calc1.distribution_table_dataframe()
    rawres2 = calc2.distribution_table_dataframe()

    # delete calc1 and calc2 now that raw results have been extracted
    del calc1
    del calc2
    gc.collect()

    # seed random number generator with a seed value based on user_mods
    seed = random_seed(user_mods)
    print('seed={}'.format(seed))
    np.random.seed(seed)  # pylint: disable=no-member

    # construct TaxBrain summary results from raw results
    summ = summary(rawres1, rawres2, mask)
    del rawres1
    del rawres2
    gc.collect()

    def append_year(pdf):
        """
        append_year embedded function revises all column names in pdf
        """
        pdf.columns = [str(col) + '_{}'.format(year_n) for col in pdf.columns]
        return pdf

    # optionally return non-JSON-like results
    if not return_dict:
        res = dict()
        for tbl in summ:
            res[tbl] = append_year(summ[tbl])
        elapsed_time = time.time() - start_time
        print('elapsed time for this run: {:.1f}'.format(elapsed_time))
        return res

    # optionally construct JSON-like results dictionaries for year n
    dec_rownames = list(summ['diff_comb_xdec'].index.values)
    dec_row_names_n = [x + '_' + str(year_n) for x in dec_rownames]
    bin_rownames = list(summ['diff_comb_xbin'].index.values)
    bin_row_names_n = [x + '_' + str(year_n) for x in bin_rownames]
    agg_row_names_n = [x + '_' + str(year_n) for x in AGG_ROW_NAMES]
    dist_column_types = [float] * len(DIST_TABLE_LABELS)
    diff_column_types = [float] * len(DIFF_TABLE_LABELS)
    info = dict()
    for tbl in summ:
        info[tbl] = {'row_names': [], 'col_types': []}
        if 'dec' in tbl:
            info[tbl]['row_names'] = dec_row_names_n
        elif 'bin' in tbl:
            info[tbl]['row_names'] = bin_row_names_n
        else:
            info[tbl]['row_names'] = agg_row_names_n
        if 'dist' in tbl:
            info[tbl]['col_types'] = dist_column_types
        elif 'diff' in tbl:
            info[tbl]['col_types'] = diff_column_types
    res = dict()
    for tbl in summ:
        if 'aggr' in tbl:
            res_table = create_dict_table(summ[tbl],
                                          row_names=info[tbl]['row_names'])
            res[tbl] = dict((k, v[0]) for k, v in res_table.items())
        else:
            res[tbl] = create_dict_table(summ[tbl],
                                         row_names=info[tbl]['row_names'],
                                         column_types=info[tbl]['col_types'])

    elapsed_time = time.time() - start_time
    print('elapsed time for this run: {:.1f}'.format(elapsed_time))

    return res


def run_nth_year_gdp_elast_model(year_n, start_year,
                                 use_puf_not_cps,
                                 use_full_sample,
                                 user_mods,
                                 gdp_elasticity,
                                 return_dict=True):
    """
    The run_nth_year_gdp_elast_model function assumes user_mods is a dictionary
      returned by the Calculator.read_json_param_objects() function.
    Setting use_puf_not_cps=True implies use puf.csv input file;
      otherwise, use cps.csv input file.
    Setting use_full_sample=False implies use sub-sample of input file;
      otherwsie, use the complete sample.
    """
    # pylint: disable=too-many-arguments,too-many-locals

    # calculate gdp_effect
    fyear = check_years_return_first_year(year_n, start_year, use_puf_not_cps)
    if year_n > 0 and (start_year + year_n) > fyear:
        # create calc1 and calc2 calculated for year_n - 1
        (calc1, calc2, _) = calculate((year_n - 1), start_year,
                                      use_puf_not_cps,
                                      use_full_sample,
                                      user_mods,
                                      behavior_allowed=False)
        # compute GDP effect given specified gdp_elasticity
        gdp_effect = proportional_change_in_gdp((start_year + year_n),
                                                calc1, calc2, gdp_elasticity)
    else:
        gdp_effect = 0.0

    # return gdp_effect results
    if return_dict:
        gdp_df = pd.DataFrame(data=[gdp_effect], columns=['col0'])
        gdp_elast_names_n = [x + '_' + str(year_n)
                             for x in GDP_ELAST_ROW_NAMES]
        gdp_elast_total = create_dict_table(gdp_df,
                                            row_names=gdp_elast_names_n,
                                            num_decimals=5)
        gdp_elast_total = dict((k, v[0]) for k, v in gdp_elast_total.items())
        return gdp_elast_total
    return gdp_effect<|MERGE_RESOLUTION|>--- conflicted
+++ resolved
@@ -25,15 +25,9 @@
                                    summary,
                                    create_dict_table,
                                    AGGR_ROW_NAMES)
-<<<<<<< HEAD
-from taxcalc import (DIST_VARIABLES, DIST_TABLE_LABELS, DIFF_TABLE_LABELS,
-                     proportional_change_in_gdp, Growdiff, Growfactors, Policy,
-                     Behavior)
-=======
 from taxcalc import (DIST_TABLE_LABELS, DIFF_TABLE_LABELS,
                      proportional_change_in_gdp,
                      Growdiff, Growfactors, Policy)
->>>>>>> 2b4a3ea5
 
 AGG_ROW_NAMES = AGGR_ROW_NAMES
 
