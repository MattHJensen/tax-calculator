""
PAYROLL TAXES
""
Increase the Social Security payroll tax rate by 1pts
<<<<<<< HEAD
Tax-Calculator,62.1,64.5,67.5,70.3
""
Increase the maximum taxable earnings (177500) for the social security payroll tax
Tax-Calculator,54.9,64.3,66.3,68.5
=======
Tax-Calculator,62.1,64.5,68.0,70.9
""
Increase the maximum taxable earnings (177500) for the social security payroll tax
Tax-Calculator,54.9,65.1,61.7,63.2
>>>>>>> 973a06c2
Budget Options,40,46,49,51
""
Increase the payroll tax rate for Medicare (HI) by 1pts
Tax-Calculator,75.0,78.5,81.9,85.3
Budget Options,73,77,82,87
""
Increase the Additional Medicare Tax exclusion by 10,000
Tax-Calculator,-0.3,-0.3,-0.4,-0.4
""
Increase the Additional Medicare Tax rate by 0.1 pts
Tax-Calculator,0.8,0.9,1.0,1.1
""
SOCIAL SECURITY TAXABILITY
""
Exclusion of untaxed social security and railroad retirement
Tax-Calculator,38.8,40.0,41.7,43.8
Tax Expenditure,39,42,44,47
Budget Options,35,37,38,40
""
ADJUSTMENTS
""
Net exclusion of KEOGH plan
Tax-Calculator,7.1,7.3,7.6,8.0
Tax Expenditure,9,10,11,16
""
Deduction for student loans
Tax-Calculator,1.7,1.8,1.9,2.0
Tax Expenditure,2,2,2,2
""
Eliminate adjustment for self-employment tax
<<<<<<< HEAD
Tax-Calculator,4.1,4.3,4.6,4.8
=======
Tax-Calculator,4.1,4.3,4.7,5.0
>>>>>>> 973a06c2
""
Eliminate adjustment for self-employed health insurance
Tax-Calculator,5.8,5.9,6.2,6.4
""
Eliminate adjustment for alimony payments
Tax-Calculator,2.1,2.2,2.3,2.4
""
Eliminate adjustment for forfeited interest penalty
Tax-Calculator,0.1,0.1,0.1,0.1
""
EXEMPTION
""
Increase personal and dependent exemption amount by 1000
Tax-Calculator,-32.4,-34.6,-39.4,-40.8
""
Increase personal exemption phaseout starting AGI by 10,000
Tax-Calculator,-0.1,-0.1,-0.1,-0.2
""
Increase personal exemption phaseout rate by 1 pts
Tax-Calculator,0.2,0.2,0.2,0.2
""
STANDARD DEDUCTION
""
Increase standard deduction by 100
Tax-Calculator,-1.0,-2.5,-4.1,-4.3
""
Increase additional standard deduction for aged and blind by 100
Tax-Calculator,-0.3,-0.3,-0.4,-0.5
""
ITEMIZED DEDUCTION
""
Real Estate
Tax-Calculator,36.1,38.2,40.2,42.1
Tax Expenditure,34,36,39,41
""
Home Mortgage
Tax-Calculator,69.4,74.9,80.1,85.1
Tax Expenditure,75,82,88,93
""
Both real estate and state and local
Tax-Calculator,101.7,107.7,113.3,118.7
Tax Expenditure,75,82,88,93
""
State & Local
Tax-Calculator,67.3,70.9,74.3,77.5
Tax Expenditure,59,63,67,71
""
Medical
Tax-Calculator,8.1,8.5,7.9,8.1
Tax Expenditure,11,12,13,14
""
Casualty
Tax-Calculator,0.5,0.5,0.5,0.6
Tax Expenditure,0,0,0,0
""
Charitable
Tax-Calculator,46.7,49.2,51.7,53.9
Tax Expenditure,46,47,48,50
""
Decrease AGI floor for miscellaneous expenses by 1 pts
Tax-Calculator,-2.8,-2.9,-3.1,-3.2
""
Increase Itemized deduction maximum phaseout by 10%
Tax-Calculator,0.2,0.2,0.2,0.2
""
Increase Itemized Deduction phaseout starting AGI by 10,000
Tax-Calculator,0.1,0.1,0.0,0.0
""
Increase Itemized Deduction phaseout rate by 1 pts
Tax-Calculator,4.4,4.5,4.7,4.8
""
limit the tax value of ID to 6% of AGI
Tax-Calculator,19.9,20.9,22.0,23.0
Budget Options,11,9,8,7
""
CAPITAL GAIN
""
Increase long term cap gain and dividends tax rates by 2 percentage, no behavioral response
Tax-Calculator,18.5,19.9,20.2,20.4
""
Increase long term cap gain and dividends tax rates by 2 percentage, BE_cg elasticity assumed to be -3.67
Tax-Calculator,4.3,4.5,4.6,4.7
Budget Options,5,5,5,6
""
REGULAR TAXES
""
Increase each bracket rate by 1%
Tax-Calculator,58.7,61.3,64.0,66.5
Budget Options,56,60,65,69
""
Increase top 4 rates by 1%
Tax-Calculator,14.1,14.7,15.2,15.5
Budget Options,11,12,14,15
""
Increase top 2 rates by 1%
Tax-Calculator,9.3,9.5,9.7,9.8
Budget Options,7,8,9,10
""
Alternative Minimum Tax
""
Increase exemption amount by 1000
Tax-Calculator,-1.1,-2.4,-3.8,-4.0
""
Alternative Minimum Tax
""
Increase exemption phaseout starting AMTI by 10,000
Tax-Calculator,-2.5,-3.2,-4.0,-4.2
""
Alternative Minimum Tax
""
Increase exemption phaseout rate by 2 pts
Tax-Calculator,2.7,2.9,3.1,3.2
""
Alternative Minimum Tax
""
Increase AMT rate under the surtax threshold by 2 pts
Tax-Calculator,27.9,29.8,31.4,32.9
""
Alternative Minimum Tax
""
Increase AMT rate above the surtax threshold by 2 pts
Tax-Calculator,9.0,9.6,10.2,10.7
""
Increase AMT surtax threshold by 10,000
Tax-Calculator,-0.5,-0.7,-0.9,-0.9
""
NONREFUNDABLE CREDIT
""
Total expenditure from child tax credit
Tax-Calculator,50.9,50.3,49.7,49.2
Tax Expenditure,57,57,57,57
""
Increase Child Tax Credit phaseout rate by 1 pts
Tax-Calculator,0.5,0.5,0.6,0.6
""
Increase Child Tax Credit phaseout starting MAGI by 1000
Tax-Calculator,-0.2,-0.2,-0.2,-0.2
""
REFUNDABLE CREDIT
""
Earned income tax credit, total
Tax-Calculator,65.4,64.8,64.6,66.2
Tax Expenditure,70,71,72,70
""
Increase EITC phaseout rate by 1 pts
Tax-Calculator,1.2,1.2,1.2,1.2
""
Increase EITC phaseout starting AGI by 1000
Tax-Calculator,-2.1,-2.7,-3.3,-3.4
""
Increase Maximum EITC allowed by 100
Tax-Calculator,-2.1,-3.1,-4.3,-4.4
""
Increase additional child tax credit rate by 2 pts
Tax-Calculator,-0.7,-0.6,-0.6,-0.6
""
Decrease additional child tax credit minimum number of child to two
Tax-Calculator,0.0,0.0,0.0,0.0
""
OTHER TAXES
""
Eliminate Net Investment Income Tax
Tax-Calculator,-36.3,-39.2,-39.7,-40.0
Tax Expenditure,-33,-35,-37,-39
""
Increase Net Investment Income Tax threshold by 10,000
Tax-Calculator,-0.4,-0.4,-0.4,-0.4
""
PERSONAL REFUNDABLE CREDIT
""
Increase Personal Refundable credit amount to 1000
Tax-Calculator,-164.9,-170.6,-177.5,-184.4
""
Increase Personal Refundable credit amount to 1000 with phaseout starting at AGI 10,000 and phaseout rate at 0.01
Tax-Calculator,-109.1,-112.4,-116.6,-120.9
""
FAIR SHARE TAX
""
Increase FST rate from zero to 0.30 beginning in 2017
<<<<<<< HEAD
Tax-Calculator,42.4,42.3,42.2,42.8
=======
Tax-Calculator,42.3,42.2,42.1,42.6
>>>>>>> 973a06c2
Tax Foundation: 321 ten-year(2016-25) static estimate<|MERGE_RESOLUTION|>--- conflicted
+++ resolved
@@ -2,17 +2,10 @@
 PAYROLL TAXES
 ""
 Increase the Social Security payroll tax rate by 1pts
-<<<<<<< HEAD
-Tax-Calculator,62.1,64.5,67.5,70.3
+Tax-Calculator,62.1,64.5,68.0,70.8
 ""
 Increase the maximum taxable earnings (177500) for the social security payroll tax
-Tax-Calculator,54.9,64.3,66.3,68.5
-=======
-Tax-Calculator,62.1,64.5,68.0,70.9
-""
-Increase the maximum taxable earnings (177500) for the social security payroll tax
-Tax-Calculator,54.9,65.1,61.7,63.2
->>>>>>> 973a06c2
+Tax-Calculator,54.9,64.3,60.0,62.0
 Budget Options,40,46,49,51
 ""
 Increase the payroll tax rate for Medicare (HI) by 1pts
@@ -43,11 +36,7 @@
 Tax Expenditure,2,2,2,2
 ""
 Eliminate adjustment for self-employment tax
-<<<<<<< HEAD
-Tax-Calculator,4.1,4.3,4.6,4.8
-=======
 Tax-Calculator,4.1,4.3,4.7,5.0
->>>>>>> 973a06c2
 ""
 Eliminate adjustment for self-employed health insurance
 Tax-Calculator,5.8,5.9,6.2,6.4
@@ -227,9 +216,5 @@
 FAIR SHARE TAX
 ""
 Increase FST rate from zero to 0.30 beginning in 2017
-<<<<<<< HEAD
-Tax-Calculator,42.4,42.3,42.2,42.8
-=======
 Tax-Calculator,42.3,42.2,42.1,42.6
->>>>>>> 973a06c2
 Tax Foundation: 321 ten-year(2016-25) static estimate