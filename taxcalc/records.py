--- conflicted
+++ resolved
@@ -620,13 +620,10 @@
                         'c59720', '_comb', 'c07150', 'c10300', '_ospctax',
                         '_refund', 'c11600', 'e11450', 'e82040', 'e11500',
                         '_amed', '_xlin3', '_xlin6', '_cmbtp_itemizer',
-<<<<<<< HEAD
                         '_cmbtp_standard', '_expanded_income', '_surtax']
 
-=======
-                        '_cmbtp_standard', '_expanded_income']
+
         # create zeroed_names variables
->>>>>>> 975cbbf5
         for name in zeroed_names:
             setattr(self, name, np.zeros((self.dim,)))
         self._num = np.ones((self.dim,))
