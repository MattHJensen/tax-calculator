"""
Tax-Calculator tax-filing-unit Records class.
"""
# CODING-STYLE CHECKS:
# pep8 --ignore=E402 records.py
# pylint --disable=locally-disabled records.py

import os
import json
import six
import numpy as np
import pandas as pd
from taxcalc.growfactors import Growfactors
from taxcalc.utils import read_egg_csv, read_egg_json


PUFCSV_YEAR = 2009


class Records(object):
    """
    Constructor for the tax-filing-unit records class.

    Parameters
    ----------
    data: string or Pandas DataFrame
        string describes CSV file in which records data reside;
        DataFrame already contains records data;
        default value is the string 'puf.csv'
        For details on how to use your own data with the Tax-Calculator,
        look at the test_Calculator_using_nonstd_input() function in the
        tests/test_calculate.py file.

    exact_calculations: boolean
        specifies whether or not exact tax calculations are done without
        any smoothing of "stair-step" provisions in income tax law;
        default value is false.

    gfactors: Growfactors class instance or None
        containing record data extrapolation (or "blowup") factors

    adjust_ratios: string or Pandas DataFrame or None
        string describes CSV file in which adjustment ratios reside;
        DataFrame already contains adjustment ratios;
        None creates empty adjustment-ratios DataFrame;
        default value is filename of the default adjustment ratios.

    weights: string or Pandas DataFrame or None
        string describes CSV file in which weights reside;
        DataFrame already contains weights;
        None creates empty sample-weights DataFrame;
        default value is filename of the default weights.

    start_year: integer
        specifies calendar year of the data;
        default value is PUFCSV_YEAR.
        NOTE: if specifying your own data (see above) as being a custom
              data set, be sure to explicitly set start_year to the
              custom data's calendar year.  For details on how to
              use your own data with the Tax-Calculator, read the
              DATAPREP.md file in the top-level directory and then
              look at the test_Calculator_using_nonstd_input()
              function in the taxcalc/tests/test_calculate.py file.

    Raises
    ------
    ValueError:
        if data is not the appropriate type.
        if taxpayer and spouse variables do not add up to filing-unit total.
        if dividends is less than qualified dividends.
        if gfactors is not None or a Growfactors class instance.
        if start_year is not an integer.
        if files cannot be found.

    Returns
    -------
    class instance: Records

    Notes
    -----
    Typical usage is "recs = Records()", which uses all the default
    parameters of the constructor, and therefore, imputed variables
    are generated to augment the data and initial-year grow factors
    are applied to the data.  There are situations in which you need
    to specify the values of the Record constructor's arguments, but
    be sure you know exactly what you are doing when attempting this.
    """
    # suppress pylint warnings about unrecognized Records variables:
    # pylint: disable=no-member
    # suppress pylint warnings about uppercase variable names:
    # pylint: disable=invalid-name
    # suppress pylint warnings about too many class instance attributes:
    # pylint: disable=too-many-instance-attributes

    PUF_YEAR = PUFCSV_YEAR
    CUR_PATH = os.path.abspath(os.path.dirname(__file__))
    WEIGHTS_FILENAME = 'puf_weights.csv'
    WEIGHTS_PATH = os.path.join(CUR_PATH, WEIGHTS_FILENAME)
    ADJUST_RATIOS_FILENAME = 'puf_ratios.csv'
    ADJUST_RATIOS_PATH = os.path.join(CUR_PATH, ADJUST_RATIOS_FILENAME)
    VAR_INFO_FILENAME = 'records_variables.json'
    VAR_INFO_PATH = os.path.join(CUR_PATH, VAR_INFO_FILENAME)

    def __init__(self,
                 data='puf.csv',
                 exact_calculations=False,
                 gfactors=Growfactors(),
                 weights=WEIGHTS_PATH,
                 adjust_ratios=ADJUST_RATIOS_PATH,
                 start_year=PUFCSV_YEAR):
        """
        Records class constructor
        """
        # pylint: disable=too-many-arguments
        # read specified data
        self._read_data(data, exact_calculations)
        # check that three sets of split-earnings variables have valid values
        msg = 'expression "{0} == {0}p + {0}s" is not true for every record'
        tol = 0.010001  # handles "%.2f" rounding error
        if not np.allclose(self.e00200, (self.e00200p + self.e00200s),
                           rtol=0.0, atol=tol):
            raise ValueError(msg.format('e00200'))
        if not np.allclose(self.e00900, (self.e00900p + self.e00900s),
                           rtol=0.0, atol=tol):
            raise ValueError(msg.format('e00900'))
        if not np.allclose(self.e02100, (self.e02100p + self.e02100s),
                           rtol=0.0, atol=tol):
            raise ValueError(msg.format('e02100'))
        # check that ordinary dividends are no less than qualified dividends
        other_dividends = np.maximum(0., self.e00600 - self.e00650)
        if not np.allclose(self.e00600, self.e00650 + other_dividends,
                           rtol=0.0, atol=tol):
            msg = 'expression "e00600 >= e00650" is not true for every record'
            raise ValueError(msg)
        # handle grow factors
        is_correct_type = isinstance(gfactors, Growfactors)
        if gfactors is not None and not is_correct_type:
            msg = 'gfactors is neither None nor a Growfactors instance'
            raise ValueError(msg)
        self.gfactors = gfactors
        # read sample weights
        self.WT = None
        self._read_weights(weights)
        self.ADJ = None
        self._read_adjust(adjust_ratios)
        # weights must be same size as tax record data
        if not self.WT.empty and self.dim != len(self.WT):
            frac = float(self.dim) / len(self.WT)
            self.WT = self.WT.iloc[self.index]
            self.WT = self.WT / frac
        # specify current_year and FLPDYR values
        if isinstance(start_year, int):
            self._current_year = start_year
            self.FLPDYR.fill(start_year)
        else:
            msg = 'start_year is not an integer'
            raise ValueError(msg)
        # consider applying initial-year grow factors
        if gfactors is not None and start_year == Records.PUF_YEAR:
            self._blowup(start_year)
        # construct sample weights for current_year
        wt_colname = 'WT{}'.format(self.current_year)
        if wt_colname in self.WT.columns:
            self.s006 = self.WT[wt_colname] * 0.01

    @property
    def current_year(self):
        """
        Return current calendar year of Records.
        """
        return self._current_year

    def increment_year(self):
        """
        Adds one to current year.
        Also, does blowup and reweighting for the new current year.
        """
        self._current_year += 1
        # apply variable extrapolation growfactors
        if self.gfactors is not None:
            self._blowup(self.current_year)
        # apply variable adjustment ratios
        self._adjust(self.current_year)
        # specify current-year sample weights
        if self.WT is not None:
            wt_colname = 'WT{}'.format(self.current_year)
            if wt_colname in self.WT.columns:
                self.s006 = self.WT[wt_colname] * 0.01

    def set_current_year(self, new_current_year):
        """
        Sets current year to specified value and updates FLPDYR variable.
        Unlike increment_year method, extrapolation & reweighting are skipped.
        """
        self._current_year = new_current_year
        self.FLPDYR.fill(new_current_year)

    @staticmethod
    def read_var_info():
        """
        Reads Records variables metadata from JSON file;
        returns dictionary and specifies static varname sets listed below.
        """
        if os.path.exists(Records.VAR_INFO_PATH):
            with open(Records.VAR_INFO_PATH) as vfile:
                vardict = json.load(vfile)
        else:
            vardict = read_egg_json(Records.VAR_INFO_FILENAME)
        Records.INTEGER_READ_VARS = set(k for k, v in vardict['read'].items()
                                        if v['type'] == 'int')
        FLOAT_READ_VARS = set(k for k, v in vardict['read'].items()
                              if v['type'] == 'float')
        Records.MUST_READ_VARS = set(k for k, v in vardict['read'].items()
                                     if v.get('required'))
        Records.USABLE_READ_VARS = Records.INTEGER_READ_VARS | FLOAT_READ_VARS
        INT_CALCULATED_VARS = set(k for k, v in vardict['calc'].items()
                                  if v['type'] == 'int')
        FLOAT_CALCULATED_VARS = set(k for k, v in vardict['calc'].items()
<<<<<<< HEAD
                                    if v['type'] == 'float')
        Records.CALCULATED_VARS = INT_CALCULATED_VARS | FLOAT_CALCULATED_VARS
=======
                                    if v['format'] == 'float')
        FIXED_CALCULATED_VARS = set(k for k, v in vardict['calc'].items()
                                    if v['format'] == 'unchanging_float')
        Records.CALCULATED_VARS = (INT_CALCULATED_VARS |
                                   FLOAT_CALCULATED_VARS |
                                   FIXED_CALCULATED_VARS)
>>>>>>> 11c5a559
        Records.CHANGING_CALCULATED_VARS = FLOAT_CALCULATED_VARS
        Records.INTEGER_VARS = Records.INTEGER_READ_VARS | INT_CALCULATED_VARS
        return vardict

    # various sets of variable names
    INTEGER_READ_VARS = None
    MUST_READ_VARS = None
    USABLE_READ_VARS = None
    CALCULATED_VARS = None
    CHANGING_CALCULATED_VARS = None
    INTEGER_VARS = None

    # --- begin private methods of Records class --- #

    def _blowup(self, year):
        """
        Applies to variables the grow factors for specified calendar year.
        """
        # pylint: disable=too-many-statements
        # pylint: disable=too-many-locals
        # pylint: disable=unsubscriptable-object
        AWAGE = self.gfactors.factor_value('AWAGE', year)
        AINTS = self.gfactors.factor_value('AINTS', year)
        ADIVS = self.gfactors.factor_value('ADIVS', year)
        ATXPY = self.gfactors.factor_value('ATXPY', year)
        ASCHCI = self.gfactors.factor_value('ASCHCI', year)
        ASCHCL = self.gfactors.factor_value('ASCHCL', year)
        ACGNS = self.gfactors.factor_value('ACGNS', year)
        ASCHEI = self.gfactors.factor_value('ASCHEI', year)
        ASCHEL = self.gfactors.factor_value('ASCHEL', year)
        ASCHF = self.gfactors.factor_value('ASCHF', year)
        AUCOMP = self.gfactors.factor_value('AUCOMP', year)
        ASOCSEC = self.gfactors.factor_value('ASOCSEC', year)
        ACPIM = self.gfactors.factor_value('ACPIM', year)
        ABOOK = self.gfactors.factor_value('ABOOK', year)
        AIPD = self.gfactors.factor_value('AIPD', year)
        self.e00200 *= AWAGE
        self.e00200p *= AWAGE
        self.e00200s *= AWAGE
        self.e00300 *= AINTS
        self.e00400 *= AINTS
        self.e00600 *= ADIVS
        self.e00650 *= ADIVS
        self.e00700 *= ATXPY
        self.e00800 *= ATXPY
        self.e00900[:] = np.where(self.e00900 >= 0,
                                  self.e00900 * ASCHCI,
                                  self.e00900 * ASCHCL)
        self.e00900s[:] = np.where(self.e00900s >= 0,
                                   self.e00900s * ASCHCI,
                                   self.e00900s * ASCHCL)
        self.e00900p[:] = np.where(self.e00900p >= 0,
                                   self.e00900p * ASCHCI,
                                   self.e00900p * ASCHCL)
        self.e01100 *= ACGNS
        self.e01200 *= ACGNS
        self.e01400 *= ATXPY
        self.e01500 *= ATXPY
        self.e01700 *= ATXPY
        self.e02000[:] = np.where(self.e02000 >= 0,
                                  self.e02000 * ASCHEI,
                                  self.e02000 * ASCHEL)
        self.e02100 *= ASCHF
        self.e02100p *= ASCHF
        self.e02100s *= ASCHF
        self.e02300 *= AUCOMP
        self.e02400 *= ASOCSEC
        self.e03150 *= ATXPY
        self.e03210 *= ATXPY
        self.e03220 *= ATXPY
        self.e03230 *= ATXPY
        self.e03270 *= ACPIM
        self.e03240 *= ATXPY
        self.e03290 *= ACPIM
        self.e03300 *= ATXPY
        self.e03400 *= ATXPY
        self.e03500 *= ATXPY
        self.e07240 *= ATXPY
        self.e07260 *= ATXPY
        self.e07300 *= ABOOK
        self.e07400 *= ABOOK
        self.p08000 *= ATXPY
        self.e09700 *= ATXPY
        self.e09800 *= ATXPY
        self.e09900 *= ATXPY
        self.e11200 *= ATXPY
        # ITEMIZED DEDUCTIONS
        self.e17500 *= ACPIM
        self.e18400 *= ATXPY
        self.e18500 *= ATXPY
        self.e19200 *= AIPD
        self.e19800 *= ATXPY
        self.e20100 *= ATXPY
        self.e20400 *= ATXPY
        self.e20500 *= ATXPY
        # CAPITAL GAINS
        self.p22250 *= ACGNS
        self.p23250 *= ACGNS
        self.e24515 *= ACGNS
        self.e24518 *= ACGNS
        # SCHEDULE E
        self.p25470 *= ASCHEI
        self.e26270 *= ASCHEI
        self.e27200 *= ASCHEI
        # MISCELLANOUS SCHEDULES
        self.e07600 *= ATXPY
        self.e32800 *= ATXPY
        self.e58990 *= ATXPY
        self.e62900 *= ATXPY
        self.e87530 *= ATXPY
        self.p87521 *= ATXPY
        self.cmbtp *= ATXPY

    def _adjust(self, year):
        """
        Adjust value of income variables to match SOI distributions
        """
        if len(self.ADJ) != 0:
            # Interest income
            self.e00300 *= self.ADJ['INT{}'.format(year)][self.agi_bin]

    def _read_data(self, data, exact_calcs):
        """
        Read Records data from file or use specified DataFrame as data.
        Specifies _exact array depending on boolean value of exact_calcs.
        """
        # pylint: disable=too-many-branches
        if Records.INTEGER_VARS is None:
            Records.read_var_info()
        # read specified data
        if isinstance(data, pd.DataFrame):
            taxdf = data
        elif isinstance(data, six.string_types):
            if data.endswith('gz'):
                taxdf = pd.read_csv(data, compression='gzip')
            else:
                taxdf = pd.read_csv(data)
        else:
            msg = 'data is neither a string nor a Pandas DataFrame'
            raise ValueError(msg)
        self.dim = len(taxdf)
        self.index = taxdf.index
        # create class variables using taxdf column names
        READ_VARS = set()
        self.IGNORED_VARS = set()
        for varname in list(taxdf.columns.values):
            if varname in Records.USABLE_READ_VARS:
                READ_VARS.add(varname)
                if varname in Records.INTEGER_READ_VARS:
                    setattr(self, varname,
                            taxdf[varname].astype(np.int64).values)
                else:
                    setattr(self, varname,
                            taxdf[varname].astype(np.float64).values)
            else:
                self.IGNORED_VARS.add(varname)
        # check that MUST_READ_VARS are all present in taxdf
        if not Records.MUST_READ_VARS.issubset(READ_VARS):
            msg = 'Records data missing one or more MUST_READ_VARS'
            raise ValueError(msg)
        # create other class variables that are set to all zeros
        UNREAD_VARS = Records.USABLE_READ_VARS - READ_VARS
        ZEROED_VARS = Records.CALCULATED_VARS | UNREAD_VARS
        for varname in ZEROED_VARS:
            if varname in Records.INTEGER_VARS:
                setattr(self, varname,
                        np.zeros(self.dim, dtype=np.int64))
            else:
                setattr(self, varname,
                        np.zeros(self.dim, dtype=np.float64))
        # check for valid MARS values
        if not np.all(np.logical_and(np.greater_equal(self.MARS, 1),
                                     np.less_equal(self.MARS, 5))):
            raise ValueError('not all MARS values in [1,5] range')
        # create variables derived from MARS, which is in MUST_READ_VARS
        self._num[:] = np.where(self.MARS == 2, 2, 1)
        self._sep[:] = np.where(self.MARS == 3, 2, 1)
        # specify value of _exact array
        self._exact[:] = np.where(exact_calcs is True, 1, 0)
        # specify value of ID_Casualty_frt_in_pufcsv_year array
        ryear = 9999  # specify reform year if ID_Casualty_frt changes
        rvalue = 0.0  # specify value of ID_Casualty_frt beginning in ryear
        self.ID_Casualty_frt_in_pufcsv_year[:] = np.where(PUFCSV_YEAR < ryear,
                                                          0.10, rvalue)

    def zero_out_changing_calculated_vars(self):
        """
        Set all Records.CHANGING_CALCULATED_VARS to zero.
        """
        for varname in Records.CHANGING_CALCULATED_VARS:
            var = getattr(self, varname)
            var.fill(0.)

    def _read_weights(self, weights):
        """
        Read Records weights from file or
        use specified DataFrame as data or
        create empty DataFrame if None.
        """
        if weights is None:
            WT = pd.DataFrame({'nothing': []})
            setattr(self, 'WT', WT)
            return
        if isinstance(weights, pd.DataFrame):
            WT = weights
        elif isinstance(weights, six.string_types):
            if os.path.isfile(weights):
                WT = pd.read_csv(weights)
            else:
                WT = read_egg_csv(Records.WEIGHTS_FILENAME)
        else:
            msg = 'weights is not None or a string or a Pandas DataFrame'
            raise ValueError(msg)
        setattr(self, 'WT', WT)

    def _read_adjust(self, adjust_ratios):
        """
        Read Records adjustment ratios from file or uses specified DataFrame
        as data or creates empty DataFrame if None
        """
        if adjust_ratios is None:
            ADJ = pd.DataFrame({'nothing': []})
            setattr(self, 'ADJ', ADJ)
            return
        if isinstance(adjust_ratios, pd.DataFrame):
            ADJ = adjust_ratios
        elif isinstance(adjust_ratios, six.string_types):
            if os.path.isfile(adjust_ratios):
                ADJ = pd.read_csv(adjust_ratios, index_col=0)
            else:
                ADJ = read_egg_csv(Records.ADJUST_RATIOS_FILENAME, index_col=0)
            ADJ = ADJ.transpose()
        else:
            msg = ('adjust_ratios is not None or a string'
                   'or a Pandas DataFrame')
            raise ValueError(msg)
        if ADJ.index.name != 'agi_bin':
            ADJ.index.name = 'agi_bin'
        self.ADJ = ADJ<|MERGE_RESOLUTION|>--- conflicted
+++ resolved
@@ -216,17 +216,12 @@
         INT_CALCULATED_VARS = set(k for k, v in vardict['calc'].items()
                                   if v['type'] == 'int')
         FLOAT_CALCULATED_VARS = set(k for k, v in vardict['calc'].items()
-<<<<<<< HEAD
-                                    if v['type'] == 'float')
-        Records.CALCULATED_VARS = INT_CALCULATED_VARS | FLOAT_CALCULATED_VARS
-=======
                                     if v['format'] == 'float')
         FIXED_CALCULATED_VARS = set(k for k, v in vardict['calc'].items()
                                     if v['format'] == 'unchanging_float')
         Records.CALCULATED_VARS = (INT_CALCULATED_VARS |
                                    FLOAT_CALCULATED_VARS |
                                    FIXED_CALCULATED_VARS)
->>>>>>> 11c5a559
         Records.CHANGING_CALCULATED_VARS = FLOAT_CALCULATED_VARS
         Records.INTEGER_VARS = Records.INTEGER_READ_VARS | INT_CALCULATED_VARS
         return vardict
