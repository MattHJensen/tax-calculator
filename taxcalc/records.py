--- conflicted
+++ resolved
@@ -37,15 +37,12 @@
 
     gfactors: Growfactors class instance or None
         containing record data extrapolation (or "blowup") factors
-<<<<<<< HEAD
-=======
 
     adjust_ratios: string or Pandas DataFrame or None
         string describes CSV file in which adjustment ratios reside;
         DataFrame already contains adjustment ratios;
         None creates empty adjustment-ratios DataFrame;
         default value is filename of the default adjustment ratios.
->>>>>>> 215d3cae
 
     weights: string or Pandas DataFrame or None
         string describes CSV file in which weights reside;
@@ -98,11 +95,8 @@
     CUR_PATH = os.path.abspath(os.path.dirname(__file__))
     WEIGHTS_FILENAME = 'puf_weights.csv'
     WEIGHTS_PATH = os.path.join(CUR_PATH, WEIGHTS_FILENAME)
-<<<<<<< HEAD
-=======
     ADJUST_RATIOS_FILENAME = 'puf_ratios.csv'
     ADJUST_RATIOS_PATH = os.path.join(CUR_PATH, ADJUST_RATIOS_FILENAME)
->>>>>>> 215d3cae
 
     # specify set of input variables used in Tax-Calculator calculations:
     USABLE_READ_VARS = set([
@@ -258,17 +252,11 @@
         Also, does blowup and reweighting for the new current year.
         """
         self._current_year += 1
-<<<<<<< HEAD
-        # apply variable extrapolation factors
-        if self.gfactors is not None:
-            self._blowup(self.current_year)
-=======
         # apply variable extrapolation growfactors
         if self.gfactors is not None:
             self._blowup(self.current_year)
         # apply variable adjustment ratios
         self._adjust(self.current_year)
->>>>>>> 215d3cae
         # specify current-year sample weights
         if self.WT is not None:
             wt_colname = 'WT{}'.format(self.current_year)
@@ -481,9 +469,6 @@
         else:
             msg = 'weights is not None or a string or a Pandas DataFrame'
             raise ValueError(msg)
-<<<<<<< HEAD
-        setattr(self, 'WT', WT)
-=======
         setattr(self, 'WT', WT)
 
     def _read_adjust(self, adjust_ratios):
@@ -508,5 +493,4 @@
             msg = ('adjust_ratios is not None or a string'
                    'or a Pandas DataFrame')
             raise ValueError(msg)
-        setattr(self, 'ADJ', ADJ)
->>>>>>> 215d3cae
+        setattr(self, 'ADJ', ADJ)