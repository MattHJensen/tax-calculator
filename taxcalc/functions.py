--- conflicted
+++ resolved
@@ -1625,11 +1625,8 @@
 @iterate_jit(nopython=True)
 def IITAX(c09200, c59660, c11070, c10960, c11600, c10950, _eitc, e11580,
           e11450, e11500, e82040, e09900, e11400, e11300, e11200, e11100,
-<<<<<<< HEAD
-          e11550, e09710, e09720, e10000, _fica, CTC_additional, n24):
-=======
-          e11550, e09710, e09720, e10000, _fica, _personal_credit):
->>>>>>> 544f6466
+          e11550, e09710, e09720, e10000, _fica, _personal_credit, n24,
+          CTC_additional):
 
     _refund = (c59660 + c11070 + c10960 + c10950 + c11600 + e11580 + e11450 +
                e11500 + _personal_credit)
