--- conflicted
+++ resolved
@@ -24,38 +24,6 @@
             e11055, e00250, e30100, FICA_ss_trt, FICA_mc_trt,
             e00900p, e00900s, e02100p, e02100s):
     """
-<<<<<<< HEAD
-    EI_FICA function: ...
-    """
-    # Earned Income and FICA #
-
-    _sey_p = e00900p + e02100p
-    _sey_s = e00900s + e02100s
-    _sey = _sey_p + _sey_s
-
-    FICA_trt = FICA_mc_trt + FICA_ss_trt
-    _fica_ss_head = max(0, FICA_ss_trt *
-                        min(SS_Earnings_c, e00200p +
-                            max(0, _sey_p) * (1 - 0.5 * FICA_trt)))
-    _fica_ss_spouse = max(0, FICA_ss_trt *
-                          min(SS_Earnings_c, e00200s +
-                              max(0, _sey_s) * (1 - 0.5 * FICA_trt)))
-
-    _fica_ss = _fica_ss_head + _fica_ss_spouse
-    _fica_mc = max(0, FICA_mc_trt * (e00200 + max(0, _sey) *
-                                     (1 - 0.5 * (FICA_mc_trt + FICA_ss_trt))))
-
-    _fica = _fica_mc + _fica_ss
-
-    c09400 = max(0, _fica - (FICA_ss_trt + FICA_mc_trt) * e00200)
-
-    # if c09400 <= 14204:
-    #    c03260 = 0.5751 * c09400
-    # else:
-    #    c03260 = 0.5 * c09400 + 10067
-    c03260 = 0.5 * c09400
-
-=======
     EI_FICA function: computes total earned income and regular FICA taxes.
     """
     # compute _sey
@@ -92,7 +60,6 @@
     c03260 = 0.5 * c09400  # half of c09400 represents the "employer share"
 
     # compute _earned
->>>>>>> 0b1fbe8b
     c11055 = e11055
     _earned = max(0, e00200 + e00250 + c11055 + e30100 + _sey - c03260)
 
