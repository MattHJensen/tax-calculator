--- conflicted
+++ resolved
@@ -180,11 +180,7 @@
 
 
 @iterate_jit(nopython=True)
-<<<<<<< HEAD
-def CapGains(p23250, p22250, _sep, ALD_Investment_ec_rt, ALD_StudentLoan_HC,
-=======
-def CapGains(p23250, p22250, _sep, ALD_Investment_ec, ALD_StudentLoan_hc,
->>>>>>> 63707b41
+def CapGains(p23250, p22250, _sep, ALD_Investment_ec_rt, ALD_StudentLoan_hc,
              e00200, e00300, e00600, e00650, e00700, e00800,
              CG_nodiff, CG_ec, CG_reinvest_ec_rt,
              e00900, e01100, e01200, e01400, e01700, e02000, e02100,
