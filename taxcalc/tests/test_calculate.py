--- conflicted
+++ resolved
@@ -56,15 +56,9 @@
 
 
 def test_make_calculator(cps_subsample):
-<<<<<<< HEAD
-    parm = Policy(start_year=2014, num_years=9)
-    assert parm.current_year == 2014
-    recs = Records.cps_constructor(data=cps_subsample)
-=======
     pol = Policy(start_year=2014, num_years=9)
     assert pol.current_year == 2014
     rec = Records.cps_constructor(data=cps_subsample)
->>>>>>> ef9ae1be
     consump = Consumption()
     consump.update_consumption({2014: {'_MPC_e20400': [0.05]}})
     assert consump.current_year == 2013
@@ -83,27 +77,16 @@
 
 
 def test_make_calculator_deepcopy(cps_subsample):
-<<<<<<< HEAD
-    parm = Policy()
-    recs = Records.cps_constructor(data=cps_subsample)
-    calc1 = Calculator(policy=parm, records=recs)
-=======
     pol = Policy()
     rec = Records.cps_constructor(data=cps_subsample)
     calc1 = Calculator(policy=pol, records=rec)
->>>>>>> ef9ae1be
     calc2 = copy.deepcopy(calc1)
     assert isinstance(calc2, Calculator)
 
 
 def test_make_calculator_with_policy_reform(cps_subsample):
-<<<<<<< HEAD
-    recs = Records.cps_constructor(data=cps_subsample)
-    year = recs.current_year
-=======
     rec = Records.cps_constructor(data=cps_subsample)
     year = rec.current_year
->>>>>>> ef9ae1be
     # create a Policy object and apply a policy reform
     pol = Policy()
     reform = {2013: {'_II_em': [4000], '_II_em_cpi': False,
@@ -126,13 +109,8 @@
 
 
 def test_make_calculator_with_multiyear_reform(cps_subsample):
-<<<<<<< HEAD
-    recs = Records.cps_constructor(data=cps_subsample)
-    year = recs.current_year
-=======
     rec = Records.cps_constructor(data=cps_subsample)
     year = rec.current_year
->>>>>>> ef9ae1be
     # create a Policy object and apply a policy reform
     pol = Policy()
     reform = {2015: {}, 2016: {}}
@@ -173,13 +151,8 @@
 
 
 def test_calculator_attr_access_to_policy(cps_subsample):
-<<<<<<< HEAD
-    recs = Records.cps_constructor(data=cps_subsample)
-    calc = Calculator(policy=Policy(), records=recs)
-=======
     rec = Records.cps_constructor(data=cps_subsample)
     calc = Calculator(policy=Policy(), records=rec)
->>>>>>> ef9ae1be
     assert hasattr(calc.records, 'c01000')
     assert hasattr(calc.policy, '_AMT_Child_em')
     assert hasattr(calc, 'policy')
@@ -198,13 +171,8 @@
 
 
 def test_calculator_create_distribution_table(cps_subsample):
-<<<<<<< HEAD
-    recs = Records.cps_constructor(data=cps_subsample)
-    calc = Calculator(policy=Policy(), records=recs)
-=======
     rec = Records.cps_constructor(data=cps_subsample)
     calc = Calculator(policy=Policy(), records=rec)
->>>>>>> ef9ae1be
     calc.calc_all()
     dist_labels = ['Returns', 'AGI', 'Standard Deduction Filers',
                    'Standard Deduction', 'Itemizers',
@@ -229,13 +197,8 @@
 
 
 def test_calculator_mtr(cps_subsample):
-<<<<<<< HEAD
-    recs = Records.cps_constructor(data=cps_subsample)
-    calc = Calculator(policy=Policy(), records=recs)
-=======
     rec = Records.cps_constructor(data=cps_subsample)
     calc = Calculator(policy=Policy(), records=rec)
->>>>>>> ef9ae1be
     recs_pre_e00200p = copy.deepcopy(calc.records.e00200p)
     (mtr_ptx, mtr_itx, mtr_combined) = calc.mtr(variable_str='e00200p',
                                                 zero_out_calculated_vars=True)
@@ -309,13 +272,8 @@
 
 
 def test_calculator_create_diagnostic_table(cps_subsample):
-<<<<<<< HEAD
-    recs = Records.cps_constructor(data=cps_subsample)
-    calc = Calculator(policy=Policy(), records=recs)
-=======
     rec = Records.cps_constructor(data=cps_subsample)
     calc = Calculator(policy=Policy(), records=rec)
->>>>>>> ef9ae1be
     calc.calc_all()
     adt = create_diagnostic_table(calc)
     assert isinstance(adt, pd.DataFrame)
