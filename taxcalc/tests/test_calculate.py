--- conflicted
+++ resolved
@@ -304,12 +304,7 @@
     policy = Policy()
     puf = Records(TAX_DTA, weights=WEIGHTS, start_year=2009)
     calc = Calculator(policy=policy, records=puf)
-<<<<<<< HEAD
-
-    (mtr_FICA, mtr_IIT, mtr) = calc.mtr(['e00200p'])
-=======
     (mtr_FICA, mtr_IIT, mtr) = calc.mtr()
->>>>>>> da8f0837
     assert type(mtr) == np.ndarray
     assert np.array_equal(mtr, mtr_FICA) == False
     assert np.array_equal(mtr_FICA, mtr_IIT) == False
