--- conflicted
+++ resolved
@@ -55,14 +55,10 @@
     exp_results = pd.read_csv(exp_results_file, compression='gzip')
     exp_set = set(exp_results.columns)  # fix-up to bad colname in exp_results
     cur_set = set(totaldf.columns)
-<<<<<<< HEAD
-    _exp_set.add('_avail')
+    exp_set.add('_avail')
 
     assert(exp_set == cur_set)
 
-=======
-    assert exp_set == cur_set
->>>>>>> 975cbbf5
     for label in exp_results.columns:
         lhs = exp_results[label].values.reshape(len(exp_results))
         rhs = totaldf[label].values.reshape(len(exp_results))
