--- conflicted
+++ resolved
@@ -861,29 +861,6 @@
         assert 1 == 2
 
 
-<<<<<<< HEAD
-def test_mtr_graph(cps_subsample):
-    calc = Calculator(policy=Policy(),
-                      records=Records.cps_constructor(data=cps_subsample))
-    fig = calc.mtr_graph(calc,
-                         mars=2,
-                         income_measure='wages',
-                         mtr_measure='ptax')
-    assert fig
-    fig = calc.mtr_graph(calc,
-                         income_measure='agi',
-                         mtr_measure='itax')
-    assert fig
-
-
-def test_atr_graph(cps_subsample):
-    calc = Calculator(policy=Policy(),
-                      records=Records.cps_constructor(data=cps_subsample))
-    fig = calc.atr_graph(calc, mars=2, atr_measure='itax')
-    assert fig
-    fig = calc.atr_graph(calc, atr_measure='ptax')
-    assert fig
-=======
 def test_distribution_tables(cps_subsample):
     pol = Policy()
     recs = Records.cps_constructor(data=cps_subsample)
@@ -925,4 +902,26 @@
     calc = Calculator(policy=Policy(), records=recs)
     adt = calc.diagnostic_table(3)
     assert isinstance(adt, pd.DataFrame)
->>>>>>> f7fbdf1a
+
+
+def test_mtr_graph(cps_subsample):
+    calc = Calculator(policy=Policy(),
+                      records=Records.cps_constructor(data=cps_subsample))
+    fig = calc.mtr_graph(calc,
+                         mars=2,
+                         income_measure='wages',
+                         mtr_measure='ptax')
+    assert fig
+    fig = calc.mtr_graph(calc,
+                         income_measure='agi',
+                         mtr_measure='itax')
+    assert fig
+
+
+def test_atr_graph(cps_subsample):
+    calc = Calculator(policy=Policy(),
+                      records=Records.cps_constructor(data=cps_subsample))
+    fig = calc.atr_graph(calc, mars=2, atr_measure='itax')
+    assert fig
+    fig = calc.atr_graph(calc, atr_measure='ptax')
+    assert fig