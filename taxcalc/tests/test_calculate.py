import os
import sys
CUR_PATH = os.path.abspath(os.path.dirname(__file__))
sys.path.append(os.path.join(CUR_PATH, "../../"))
import numpy as np
from numpy.testing import assert_array_equal
import pandas as pd
import tempfile
import pytest
from numba import jit, vectorize, guvectorize
from taxcalc import *


all_cols = set()
tax_dta_path = os.path.join(CUR_PATH, "../../tax_all91_puf.gz")
tax_dta = pd.read_csv(tax_dta_path, compression='gzip')
                      
# Fix-up. MIdR needs to be type int64 to match PUF
tax_dta['midr'] = tax_dta['midr'].astype('int64')
tax_dta['s006'] = np.arange(0,len(tax_dta['s006']))


@pytest.yield_fixture
def paramsfile():

    txt = """{"_almdep": {"value": [7150, 7250, 7400]},
             "_almsep": {"value": [40400, 41050]},
             "_rt5": {"value": [0.33 ]},
             "_rt7": {"value": [0.396]}}"""

    f = tempfile.NamedTemporaryFile(mode="a", delete=False)
    f.write(txt + "\n")
    f.close()
    # Must close and then yield for Windows platform
    yield f
    os.remove(f.name)


def add_df(alldfs, df):
    for col in df.columns:
        if col not in all_cols:
            all_cols.add(col)
            alldfs.append(df[col])


def run(puf=True):

    # Create a Parameters object
    params = Parameters(start_year=91)

    # Create a Public Use File object
    puf = Records(tax_dta)

    # Create a Calculator
    calc = Calculator(parameters=params, records=puf)
    totaldf = calc.calc_all_test()

    # drop duplicates
    totaldf = totaldf.T.groupby(level=0).first().T

    exp_results = pd.read_csv(os.path.join(CUR_PATH, "../../exp_results.csv.gz"), compression='gzip')
    # Fix-up to bad column name in expected data
    exp_results.rename(columns=lambda x: x.replace('_phase2', '_phase2_i'), inplace=True)
    exp_set = set(exp_results.columns)
    # Add new col names to exp_set
    exp_set.add('_ospctax')
    exp_set.add('_refund')
    exp_set.add('_othertax')
    exp_set.add('NIIT')
    exp_set.add('_amed')
    exp_set.add('_compitem')
    cur_set = set(totaldf.columns)

    assert(exp_set == cur_set)


    for label in exp_results.columns:
        lhs = exp_results[label].values.reshape(len(exp_results))
        rhs = totaldf[label].values.reshape(len(exp_results))
        res = np.allclose(lhs, rhs, atol=1e-02)
        if not res:
            print('Problem found in: ', label)


def test_sequence():
    run()


# Create a basic Records object using Public Use File
puf = Records(tax_dta)

def test_make_Calculator():
    # Create a Parameters object
    params = Parameters(start_year=91)
    calc = Calculator(params, puf)


def test_make_Calculator_deepcopy():
    import copy
    # Create a Parameters object
    params = Parameters(start_year=91)
    calc = Calculator(params, puf)
    calc2 = copy.deepcopy(calc)


def test_make_Calculator_from_files(paramsfile):
    calc = Calculator.from_files(paramsfile.name, tax_dta_path, start_year=91)
    assert calc


def test_make_Calculator_files_to_ctor(paramsfile):
    calc = Calculator(parameters=paramsfile.name, records=tax_dta_path, start_year=91)
    assert calc


def test_make_Calculator_mods():

    # Create a Parameters object
    params = Parameters(start_year=91)

    # Create a Public Use File object
    puf = Records(tax_dta)

    calc2 = calculator(params, puf, _II_em = np.array([4000]))
    assert all(calc2._II_em == np.array([4000]))


def test_make_Calculator_json():

    # Create a Parameters object
    params = Parameters(start_year=91)

    # Create a Public Use File object
    puf = Records(tax_dta)

    user_mods = '{ "_STD_Aged": [[1500, 1250, 1200, 1500, 1500, 1200 ]] }'
    calc2 = calculator(params, puf, mods=user_mods, _II_em=np.array([4000]))
<<<<<<< HEAD
    assert calc2.II_em == 4000

    assert_array_equal(calc2._II_em, np.array([4000]*12))
    exp_STD_Aged = [[1500]] + [[1200]] * 11
    assert_array_equal(calc2._STD_Aged, np.array(exp_STD_Aged))
    assert_array_equal(calc2.STD_Aged, np.array([1500]))
=======
    assert np.all(calc2.II_em == np.array([4000]))
    assert np.all(calc2._STD_Aged == np.array([[1500, 1250, 1200, 1500, 1500, 1200 ]]))
    assert np.all(calc2.STD_Aged == np.array([1500, 1250, 1200, 1500, 1500, 1200 ]))
>>>>>>> 63fc83bd


def test_make_Calculator_user_mods_as_dict():

    # Create a Parameters object
    params = Parameters(start_year=91)

    # Create a Public Use File object
    puf = Records(tax_dta)

    user_mods = { "_STD_Aged": [[1400, 1200]] }
    user_mods['_II_em'] = [3925, 4000, 4100]
    calc2 = calculator(params, puf, mods=user_mods)
    assert calc2.II_em == 3925
    exp_II_em = [3925, 4000] + [4100] * 10
    assert_array_equal(calc2._II_em, np.array(exp_II_em))
    assert_array_equal(calc2.STD_Aged, np.array([1400, 1200]))


def test_make_Calculator_user_mods_with_cpi_flags(paramsfile):

    calc = Calculator(parameters=paramsfile.name,
                      records=tax_dta_path, start_year=91)

    user_mods = {"_almdep": [7150, 7250, 7400],
                 "_almdep_cpi": True,
                 "_almsep": [40400, 41050],
                 "_almsep_cpi": False,
                 "_rt5": [0.33 ],
                 "_rt7": [0.396]}

    # Create a Parameters object
    params = Parameters(start_year=91)
    irates = Parameters._Parameters__rates
    calc2 = calculator(params, puf, mods=user_mods)

    exp_almdep = expand_array(np.array([7150, 7250, 7400]), inflate=True,
                       inflation_rates=irates, num_years=12)

    exp_almsep_values = [40400] + [41050] * 11
    exp_almsep = np.array(exp_almsep_values)

    assert_array_equal(calc2._almdep, exp_almdep)
    assert_array_equal(calc2._almsep, exp_almsep)


def test_make_Calculator_empty_params_is_default_params():
    # Create a Public Use File object
    puf_basic = Records(tax_dta, start_year=2013)
    calc_basic = Calculator(records=puf_basic)
    assert calc_basic


def test_Calculator_attr_access_to_params():

    # Create a Parameters object
    params = Parameters(start_year=91)

    # Create a Public Use File object
    puf = Records(tax_dta)

    # Create a Calculator
    calc = Calculator(parameters=params, records=puf)

    # Records data
    assert hasattr(calc, 'c01000')
    # Parameter data
    assert hasattr(calc, '_AMT_Child_em')
    # local attribute
    assert hasattr(calc, 'parameters')


def test_Calculator_set_attr_passes_through():

    # Create a Parameters object
    params = Parameters(start_year=91)
    # Create a Public Use File object
    puf = Records(tax_dta)
    # Create a Calculator
    calc = Calculator(parameters=params, records=puf)

    assert id(calc.e00200) == id(calc.records.e00200)
    calc.e00200 = calc.e00200 + 100
    assert id(calc.e00200) == id(calc.records.e00200)
    assert_array_equal( calc.e00200, calc.records.e00200)

    with pytest.raises(AttributeError):
        calc.foo == 14


def test_Calculator_create_distribution_table():

    # Create a Parameters object
    params = Parameters(start_year=91)
    # Create a Public Use File object
    puf = Records(tax_dta)
    # Create a Calculator
    calc = Calculator(parameters=params, records=puf)
    calc.calc_all()

    t1 = create_distribution_table(calc, groupby="weighted_deciles")
    t2 = create_distribution_table(calc, groupby="agi_bins")
    assert type(t1) == DataFrame
    assert type(t2) == DataFrame

def test_Calculator_create_difference_table():

    # Create a Parameters object
    params = Parameters(start_year=91)
    # Create a Public Use File object
    puf = Records(tax_dta)
    # Create a Calculator
    calc = Calculator(parameters=params, records=puf)
    calc.calc_all()

    # Create a Parameters object
    params = Parameters(start_year=91)
    # Create a Public Use File object
    puf = Records(tax_dta)
    user_mods = '{ "_rt7": [0.45] }'
    calc2 = calculator(params, puf, mods=user_mods)

    t1 = create_difference_table(calc, calc2, groupby="weighted_deciles")
    assert type(t1) == DataFrame


class TaxCalcError(Exception):
    '''I've stripped this down to a simple extension of the basic Exception for
    now. We can add functionality later as we see fit.
    '''
    pass<|MERGE_RESOLUTION|>--- conflicted
+++ resolved
@@ -135,18 +135,11 @@
 
     user_mods = '{ "_STD_Aged": [[1500, 1250, 1200, 1500, 1500, 1200 ]] }'
     calc2 = calculator(params, puf, mods=user_mods, _II_em=np.array([4000]))
-<<<<<<< HEAD
     assert calc2.II_em == 4000
-
     assert_array_equal(calc2._II_em, np.array([4000]*12))
-    exp_STD_Aged = [[1500]] + [[1200]] * 11
+    exp_STD_Aged = [[1500, 1250, 1200, 1500, 1500, 1200 ]] * 12
     assert_array_equal(calc2._STD_Aged, np.array(exp_STD_Aged))
-    assert_array_equal(calc2.STD_Aged, np.array([1500]))
-=======
-    assert np.all(calc2.II_em == np.array([4000]))
-    assert np.all(calc2._STD_Aged == np.array([[1500, 1250, 1200, 1500, 1500, 1200 ]]))
-    assert np.all(calc2.STD_Aged == np.array([1500, 1250, 1200, 1500, 1500, 1200 ]))
->>>>>>> 63fc83bd
+    assert_array_equal(calc2.STD_Aged, np.array([1500, 1250, 1200, 1500, 1500, 1200 ]))
 
 
 def test_make_Calculator_user_mods_as_dict():
