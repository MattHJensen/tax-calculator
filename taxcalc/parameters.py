--- conflicted
+++ resolved
@@ -94,16 +94,12 @@
         """
         if hasattr(self, '_vals'):
             for name, data in self._vals.items():
-<<<<<<< HEAD
-                integer_values = data.get('integer_value', None)
-=======
                 if not isinstance(name, six.string_types):
                     msg = 'parameter name {} is not a string'
                     raise ValueError(msg.format(name))
                 intg_val = data.get('integer_value', None)
                 bool_val = data.get('bool_value', None)
                 integer_values = intg_val or bool_val
->>>>>>> 8518f5ff
                 values = data.get('value', None)
                 if values:
                     cpi_inflated = data.get('cpi_inflated', False)
@@ -364,10 +360,6 @@
             # determine indexing status of parameter with name for year
             if name.endswith('_cpi'):
                 continue  # handle elsewhere in this method
-<<<<<<< HEAD
-            vals_indexed = self._vals[name].get('cpi_inflated', False)
-            integer_values = self._vals[name].get('integer_value')
-=======
             if name in self._vals:
                 vals_indexed = self._vals[name].get('cpi_inflated', False)
                 intg_val = self._vals[name].get('integer_value', None)
@@ -376,7 +368,6 @@
             else:
                 msg = 'parameter name {} not in parameter values dictionary'
                 raise ValueError(msg.format(name))
->>>>>>> 8518f5ff
             name_plus_cpi = name + '_cpi'
             if name_plus_cpi in year_mods[year].keys():
                 used_names.add(name_plus_cpi)
