--- conflicted
+++ resolved
@@ -42,10 +42,7 @@
 WEBAPP_INCOME_BINS = [-1e14, 0, 9999, 19999, 29999, 39999, 49999, 74999, 99999,
                    199999, 499999, 1000000, 1e14]
 
-<<<<<<< HEAD
 EVERYONE_BIN= [-1e14, 1e14]
-=======
->>>>>>> 8940c041
 
 def extract_array(f):
     """
@@ -449,13 +446,6 @@
 
     return diff
 
-
-<<<<<<< HEAD
-def create_distribution_table(calc, groupby, result_type):
-
-    res = results(calc)
-=======
-
 def create_distribution_table(calc, groupby, result_type, 
                                 income_measure='_expanded_income'):
     """
@@ -507,21 +497,9 @@
 
     # weight of returns with positive Alternative Minimum Tax (AMT)
     res['num_returns_AMT'] = res['s006'].where(res['c09600'] > 0, 0)
->>>>>>> 8940c041
 
     # sorts the data
     if groupby == "weighted_deciles":
-<<<<<<< HEAD
-        df = add_weighted_decile_bins(res)
-    elif groupby == "small_agi_bins":
-        df = add_income_bins(res, compare_with="soi")
-    elif groupby == "large_agi_bins":
-        df = add_income_bins(res, compare_with="tpc")
-    elif groupby == "webapp_agi_bins":
-        df = add_income_bins(res, compare_with="webapp")
-    elif groupby == "everyone":
-        df = add_income_bins(res, compare_with="everyone" )
-=======
         df = add_weighted_decile_bins(res, income_measure=income_measure)
     elif groupby == "small_income_bins":
         df = add_income_bins(res, compare_with="soi", income_measure=income_measure)
@@ -529,10 +507,11 @@
         df = add_income_bins(res, compare_with="tpc", income_measure=income_measure)
     elif groupby == "webapp_income_bins":
         df = add_income_bins(res, compare_with="webapp", income_measure=income_measure)
->>>>>>> 8940c041
+    elif groupby == "everyone":
+        df = add_income_bins(res, compare_with="everyone" )
     else:
         err = ("groupby must be either 'weighted_deciles' or 'small_income_bins'"
-               "or 'large_income_bins' or 'webapp_income_bins'")
+               "or 'large_income_bins' or 'webapp_income_bins' or 'everyone'")
         raise ValueError(err)
 
     # manipulates the data
