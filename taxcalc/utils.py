"""
PUBLIC low-level utility functions for Tax-Calculator.
"""
# CODING-STYLE CHECKS:
# pep8 --ignore=E402 utils.py
# pylint --disable=locally-disabled utils.py
#
# pylint: disable=too-many-lines

import os
import math
import copy
import json
import collections
import pkg_resources
import six
import numpy as np
import pandas as pd
import bokeh.io as bio
import bokeh.plotting as bp
from bokeh.models import PrintfTickFormatter
from taxcalc.utilsprvt import (weighted_count_lt_zero,
                               weighted_count_gt_zero,
                               weighted_count, weighted_mean,
                               wage_weighted, agi_weighted,
                               expanded_income_weighted,
                               weighted_perc_inc, weighted_perc_cut,
                               EPSILON)


# Items in the DIST_TABLE_COLUMNS list below correspond to the items in the
# DIST_TABLE_LABELS list below; this correspondence allows us to use this
# labels list to map a label to the correct column in a distribution table.

DIST_VARIABLES = ['expanded_income', 'c00100', 'aftertax_income', 'standard',
                  'c04470', 'c04600', 'c04800', 'taxbc', 'c62100', 'c09600',
                  'c05800', 'othertaxes', 'refund', 'c07100', 'surtax',
                  'iitax', 'payrolltax', 'combined', 's006']

DIST_TABLE_COLUMNS = ['s006',
                      'c00100',
                      'num_returns_StandardDed',
                      'standard',
                      'num_returns_ItemDed',
                      'c04470',
                      'c04600',
                      'c04800',
                      'taxbc',
                      'c62100',
                      'num_returns_AMT',
                      'c09600',
                      'c05800',
                      'c07100',
                      'othertaxes',
                      'refund',
                      'iitax',
                      'payrolltax',
                      'combined',
                      'expanded_income',
                      'aftertax_income']

DIST_TABLE_LABELS = ['Returns',
                     'AGI',
                     'Standard Deduction Filers',
                     'Standard Deduction',
                     'Itemizers',
                     'Itemized Deduction',
                     'Personal Exemption',
                     'Taxable Income',
                     'Regular Tax',
                     'AMTI',
                     'AMT Filers',
                     'AMT',
                     'Tax before Credits',
                     'Non-refundable Credits',
                     'Other Taxes',
                     'Refundable Credits',
                     'Individual Income Tax Liabilities',
                     'Payroll Tax Liablities',
                     'Combined Payroll and Individual Income Tax Liabilities',
                     'Expanded Income',
                     'After-Tax Expanded Income']

# Items in the DIFF_TABLE_COLUMNS list below correspond to the items in the
# DIFF_TABLE_LABELS list below; this correspondence allows us to use this
# labels list to map a label to the correct column in a difference table.

DIFF_VARIABLES = ['expanded_income', 'c00100', 'aftertax_income',
                  'iitax', 'payrolltax', 'combined', 's006']

DIFF_TABLE_COLUMNS = ['count',
                      'tax_cut',
                      'perc_cut',
                      'tax_inc',
                      'perc_inc',
                      'mean',
                      'tot_change',
                      'share_of_change',
                      'perc_aftertax',
                      'pc_aftertaxinc']

DIFF_TABLE_LABELS = ['All Tax Units',
                     'Tax Units with Tax Cut',
                     'Percent with Tax Cut',
                     'Tax Units with Tax Increase',
                     'Percent with Tax Increase',
                     'Average Tax Change',
                     'Total Tax Difference',
                     'Share of Overall Change',
                     'Change as % of After-Tax Income',
                     '% Change in After-Tax Income']

DECILE_ROW_NAMES = ['0-10', '10-20', '20-30', '30-40', '40-50',
                    '50-60', '60-70', '70-80', '80-90', '90-100',
                    'all',
                    '90-95', '95-99', 'Top 1%']

WEBAPP_INCOME_BINS = [-9e99, 0, 9999, 19999, 29999, 39999, 49999, 74999, 99999,
                      199999, 499999, 1000000, 9e99]

WEBBIN_ROW_NAMES = ['<$10K', '$10-20K', '$20-30K', '$30-40K',
                    '$40-50K', '$50-75K', '$75-100K',
                    '$100-200K', '$200-500K',
                    '$500-1000K', '>$1000K', 'all']

LARGE_INCOME_BINS = [-9e99, 0, 9999, 19999, 29999, 39999, 49999, 74999, 99999,
                     200000, 9e99]

SMALL_INCOME_BINS = [-9e99, 0, 4999, 9999, 14999, 19999, 24999, 29999, 39999,
                     49999, 74999, 99999, 199999, 499999, 999999, 1499999,
                     1999999, 4999999, 9999999, 9e99]


def zsum(self):
    """
    pandas 0.21.0 changes sum() behavior so that the result of applying sum
    over an empty Series is NaN.  Since we apply the sum() function over
    grouped DataFrames that may contain an empty Series, it makes more sense
    for us to have a sum() function that returns zero instead of NaN.
    """
    return self.sum() if self.size > 0 else 0


def unweighted_sum(pdf, col_name):
    """
    Return unweighted sum of Pandas DataFrame col_name items.
    """
    return pdf[col_name].zsum()


def weighted_sum(pdf, col_name):
    """
    Return weighted sum of Pandas DataFrame col_name items.
    """
    return (pdf[col_name] * pdf['s006']).zsum()


def add_quantile_bins(pdf, income_measure, num_bins,
                      weight_by_income_measure=False, labels=None):
    """
    Add a column of income bins to specified Pandas DataFrame, pdf, with
    the new column being named 'bins'.  The bins hold equal number of
    filing units when weight_by_income_measure=False or equal number of
    income dollars when weight_by_income_measure=True.  Assumes that
    specified pdf contains columns for the specified income_measure and
    for sample weights, s006.
    """
    pdf.sort_values(by=income_measure, inplace=True)
    if weight_by_income_measure:
        pdf['cumsum_temp'] = np.cumsum(np.multiply(pdf[income_measure].values,
                                                   pdf['s006'].values))
        min_cumsum = pdf['cumsum_temp'].values[0]
    else:
        pdf['cumsum_temp'] = np.cumsum(pdf['s006'].values)
        min_cumsum = 0.  # because s006 values are non-negative
    max_cumsum = pdf['cumsum_temp'].values[-1]
    cumsum_range = max_cumsum - min_cumsum
    bin_width = cumsum_range / float(num_bins)
    bin_edges = list(min_cumsum + np.arange(0, (num_bins + 1)) * bin_width)
    bin_edges[-1] = 9e99  # raise top of last bin to include all observations
    bin_edges[0] = -9e99  # lower bottom of 1st bin to include all observations
    if not labels:
        labels = range(1, (num_bins + 1))
    pdf['bins'] = pd.cut(pdf['cumsum_temp'], bins=bin_edges, labels=labels)
    pdf.drop('cumsum_temp', axis=1, inplace=True)
    return pdf


def add_income_bins(pdf, income_measure,
                    bin_type='soi', bins=None, right=True):
    """
    Add a column of income bins of income_measure using Pandas 'cut' function.

    Parameters
    ----------
    pdf: Pandas DataFrame
        the object to which we are adding bins

    income_measure: String
        specifies income variable used to construct bins

    bin_type: String, optional
        options for input: 'webapp', 'tpc', 'soi'
        default: 'soi'

    bins: iterable of scalars, optional income breakpoints
        follows Pandas convention; the breakpoint is inclusive if
        right=True; this argument overrides the compare_with argument

    right : bool, optional
        indicates whether the bins include the rightmost edge or not;
        if right == True (the default), then bins=[1,2,3,4] implies
        this bin grouping (1,2], (2,3], (3,4]

    Returns
    -------
    pdf: Pandas DataFrame
        the original input plus the added 'bin' column
    """
    if not bins:
        if bin_type == 'webapp':
            bins = WEBAPP_INCOME_BINS
        elif bin_type == 'tpc':
            bins = LARGE_INCOME_BINS
        elif bin_type == 'soi':
            bins = SMALL_INCOME_BINS
        else:
            msg = 'Unknown bin_type argument {}'.format(bin_type)
            raise ValueError(msg)
    pdf['bins'] = pd.cut(pdf[income_measure], bins, right=right)
    return pdf


def get_sums(pdf):
    """
    Compute unweighted sum of items in each column of Pandas DataFrame, pdf.

    Returns
    -------
    Pandas Series object containing column sums indexed by pdf column names.
    """
    sums = dict()
    for col in pdf.columns.values.tolist():
        if col != 'bins':
            sums[col] = pdf[col].zsum()
    return pd.Series(sums, name='sums')


def create_distribution_table(vdf, groupby, income_measure, result_type):
    """
    Get results from vdf, sort them based on groupby using income_measure,
    manipulate them based on result_type, and return them as a table.

    Parameters
    ----------
    vdf : Pandas DataFrame including columns named as in STATS_COLUMNS list
        for example, object returned from Calculator dataframe method in a
        call like this: vdf = calc.dataframe(STATS_COLUMNS)

    groupby : String object
        options for input: 'weighted_deciles', 'webapp_income_bins',
                           'large_income_bins', 'small_income_bins';
        determines how the columns in the resulting Pandas DataFrame are sorted
    NOTE: when groupby is 'weighted_deciles', the returned table has three
          extra rows containing top-decile detail consisting of statistics
          for the 0.90-0.95 quantile range (bottom half of top decile),
          for the 0.95-0.99 quantile range, and
          for the 0.99-1.00 quantile range (top one percent).

    result_type : String object
        options for input: 'weighted_sum' or 'weighted_avg';
        determines how the data should be manipulated

    income_measure : String object
        options for input: 'expanded_income', 'c00100'(AGI),
                           'expanded_income_baseline', 'c00100_baseline'

    Notes
    -----
    Taxpayer Characteristics:
        c04470 : Total itemized deduction

        c00100 : AGI (Defecit)

        c09600 : Alternative minimum tax

        s006 : filing unit sample weight

    Returns
    -------
    distribution table as a Pandas DataFrame, with DIST_TABLE_COLUMNS and
    groupby rows, where the rows run from lowest bin/decile to the highest
    followed by a sums row with the top-decile detail in an additional three
    rows following the sums row
    """
    # pylint: disable=too-many-statements,too-many-locals,too-many-branches
    # nested function that specifies calculated columns
    def add_columns(pdf):
        """
        Nested function that adds several columns to
        the specified Pandas DataFrame, pdf.
        """
        # weight of returns with positive AGI and
        # itemized deduction greater than standard deduction
        pdf['c04470'] = pdf['c04470'].where(
            ((pdf['c00100'] > 0.) & (pdf['c04470'] > pdf['standard'])), 0.)
        # weight of returns with positive AGI and itemized deduction
        pdf['num_returns_ItemDed'] = pdf['s006'].where(
            ((pdf['c00100'] > 0.) & (pdf['c04470'] > 0.)), 0.)
        # weight of returns with positive AGI and standard deduction
        pdf['num_returns_StandardDed'] = pdf['s006'].where(
            ((pdf['c00100'] > 0.) & (pdf['standard'] > 0.)), 0.)
        # weight of returns with positive Alternative Minimum Tax (AMT)
        pdf['num_returns_AMT'] = pdf['s006'].where(pdf['c09600'] > 0., 0.)
        return pdf

    # nested function that specifies calculated columns
    def stat_dataframe(gpdf):
        """
        Nested function that returns statistics DataFrame derived from the
        specified grouped Dataframe object, gpdf.
        """
        sdf = pd.DataFrame()
        unweighted_columns = set(['s006', 'num_returns_StandardDed',
                                  'num_returns_ItemDed', 'num_returns_AMT'])
        for col in unweighted_columns:
            sdf[col] = gpdf.apply(unweighted_sum, col)
        weighted_columns = set(DIST_TABLE_COLUMNS) - unweighted_columns
        for col in weighted_columns:
            sdf[col] = gpdf.apply(weighted_sum, col)
        return sdf

    # main logic of create_distribution_table
    assert isinstance(vdf, pd.DataFrame)
    assert (groupby == 'weighted_deciles' or
            groupby == 'webapp_income_bins' or
            groupby == 'large_income_bins' or
            groupby == 'small_income_bins')
    assert result_type == 'weighted_sum' or result_type == 'weighted_avg'
    assert (income_measure == 'expanded_income' or
            income_measure == 'expanded_income_baseline' or
            income_measure == 'c00100' or
            income_measure == 'c00100_baseline')
    assert income_measure in vdf
    # copy vdf and add variable columns
    res = copy.deepcopy(vdf)
    res = add_columns(res)
    # sort the data given specified groupby and income_measure
    if groupby == 'weighted_deciles':
        pdf = add_quantile_bins(res, income_measure, 10)
    elif groupby == 'webapp_income_bins':
        pdf = add_income_bins(res, income_measure, bin_type='webapp')
    elif groupby == 'large_income_bins':
        pdf = add_income_bins(res, income_measure, bin_type='tpc')
    elif groupby == 'small_income_bins':
        pdf = add_income_bins(res, income_measure, bin_type='soi')
    # construct weighted_sum table
    gpdf = pdf.groupby('bins', as_index=False)
    dist_table = stat_dataframe(gpdf)
    # append sum row
    row = get_sums(dist_table)[dist_table.columns]
    dist_table = dist_table.append(row)
    # append top-decile-detail rows
    if groupby == 'weighted_deciles':
        pdf = gpdf.get_group(10)  # top decile as its own DataFrame
        pdf = add_quantile_bins(copy.deepcopy(pdf), income_measure, 10)
        pdf['bins'].replace(to_replace=[1, 2, 3, 4, 5],
                            value=[0, 0, 0, 0, 0], inplace=True)
        pdf['bins'].replace(to_replace=[6, 7, 8, 9],
                            value=[1, 1, 1, 1], inplace=True)
        pdf['bins'].replace(to_replace=[10], value=[2], inplace=True)
        gpdf = pdf.groupby('bins', as_index=False)
        rows = stat_dataframe(gpdf)
        dist_table = dist_table.append(rows, ignore_index=True)
    # optionally construct weighted_avg table
    if result_type == 'weighted_avg':
        for col in DIST_TABLE_COLUMNS:
            if col != 's006':
                dist_table[col] /= dist_table['s006']
    # set print display format for float table elements
    pd.options.display.float_format = '{:8,.0f}'.format
    return dist_table


def create_difference_table(vdf1, vdf2, groupby, income_measure, tax_to_diff):
    """
    Get results from two different vdf, construct tax difference results,
    and return the difference statistics as a table.

    Parameters
    ----------
    vdf1 : Pandas DataFrame object including columns in the DIFF_VARIABLES
           list drawn from a baseline Calculator object using the
           Calculator.dataframe method

    vdf2 : Pandas DataFrame object including columns in the DIFF_VARIABLES
           list drawn from a baseline Calculator object using the
           Calculator.dataframe method

    groupby : String object
        options for input: 'weighted_deciles', 'webapp_income_bins',
                           'large_income_bins', 'small_income_bins'
        specifies kind of bins used to group filing units
    NOTE: when groupby is 'weighted_deciles', the returned table has three
          extra rows containing top-decile detail consisting of statistics
          for the 0.90-0.95 quantile range (bottom half of top decile),
          for the 0.95-0.99 quantile range, and
          for the 0.99-1.00 quantile range (top one percent).

    income_measure : String object
        options for input: 'expanded_income', 'c00100'(AGI)
        specifies statistic to place filing units in bins

    tax_to_diff : String object
        options for input: 'iitax', 'payrolltax', 'combined'
        specifies which tax to difference

    Returns
    -------
    difference table as a Pandas DataFrame, with DIFF_TABLE_COLUMNS and
    groupby rows, where the rows run from lowest bin/decile to the highest
    followed by a sums row with the top-decile detail in an additional three
    rows following the sums row
    """
    # pylint: disable=too-many-statements
    # nested function that actually creates the difference table
    def diff_table_stats(res2, groupby, income_measure):
        """
        Return new Pandas DataFrame containing difference table statistics
        based on grouped values of specified col_name in the specified res2.

        res2: reform difference results Pandas DataFrame
        groupby: string naming type of bins
        income_measure: string naming column used to create res2 bins
        """
        # pylint: disable=too-many-locals
        def stat_dataframe(gpdf):
            """
            Nested function that returns statistics DataFrame derived from gpdf
            """
            def weighted_share_of_total(gpdf, colname, total):
                """
                Nested function that returns the ratio of the
                weighted_sum(pdf, colname) and specified total
                """
                return weighted_sum(gpdf, colname) / (total + EPSILON)
            # main logic of stat_dataframe function
            # construct basic stat_dataframe columns
            sdf = pd.DataFrame()
            sdf['count'] = gpdf.apply(weighted_count)
            sdf['tax_cut'] = gpdf.apply(weighted_count_lt_zero, 'tax_diff')
            sdf['perc_cut'] = gpdf.apply(weighted_perc_cut, 'tax_diff')
            sdf['tax_inc'] = gpdf.apply(weighted_count_gt_zero, 'tax_diff')
            sdf['perc_inc'] = gpdf.apply(weighted_perc_inc, 'tax_diff')
            sdf['mean'] = gpdf.apply(weighted_mean, 'tax_diff')
            sdf['tot_change'] = gpdf.apply(weighted_sum, 'tax_diff')
            wtotal = (res2['tax_diff'] * res2['s006']).zsum()
            sdf['share_of_change'] = gpdf.apply(weighted_share_of_total,
                                                'tax_diff', wtotal)
            res2['afinc1'] = res1['aftertax_income']
            res2['afinc2'] = res2['aftertax_income']
            sdf['atinc1'] = gpdf.apply(weighted_sum, 'atinc1')
            sdf['atinc2'] = gpdf.apply(weighted_sum, 'atinc2')
            return sdf

        # main logic of diff_table_stats function
        # add bin column to res2 given specified groupby and income_measure
        if groupby == 'weighted_deciles':
            pdf = add_quantile_bins(res2, income_measure, 10)
        elif groupby == 'webapp_income_bins':
            pdf = add_income_bins(res2, income_measure, bin_type='webapp')
        elif groupby == 'large_income_bins':
            pdf = add_income_bins(res2, income_measure, bin_type='tpc')
        elif groupby == 'small_income_bins':
            pdf = add_income_bins(res2, income_measure, bin_type='soi')
        # create grouped Pandas DataFrame
        gpdf = pdf.groupby('bins', as_index=False)
        # create difference table statistics from gpdf in a new DataFrame
        diffs_without_sums = stat_dataframe(gpdf)
        # calculate sum row (with explicit calculation of mean statistic)
        row = get_sums(diffs_without_sums)[diffs_without_sums.columns]
        row['mean'] = row['tot_change'] / row['count']
        diffs = diffs_without_sums.append(row)
        # specify some column sum elements to be np.nan and another to be 100
        non_sum_cols = [c for c in diffs.columns if 'perc_' in c]
        for col in non_sum_cols:
            diffs.loc['sums', col] = np.nan
        diffs.loc['sums', 'share_of_change'] = 1.0  # to avoid rounding error
        # append top-decile-detail rows
        if groupby == 'weighted_deciles':
            pdf = gpdf.get_group(10)  # top decile as its own DataFrame
            pdf = add_quantile_bins(copy.deepcopy(pdf), income_measure, 10)
            pdf['bins'].replace(to_replace=[1, 2, 3, 4, 5],
                                value=[0, 0, 0, 0, 0], inplace=True)
            pdf['bins'].replace(to_replace=[6, 7, 8, 9],
                                value=[1, 1, 1, 1], inplace=True)
            pdf['bins'].replace(to_replace=[10], value=[2], inplace=True)
            gpdf = pdf.groupby('bins', as_index=False)
            sdf = stat_dataframe(gpdf)
            diffs = diffs.append(sdf, ignore_index=True)
        return diffs
    # main logic of create_difference_table
    assert isinstance(vdf1, pd.DataFrame)
    assert isinstance(vdf2, pd.DataFrame)
    assert (groupby == 'weighted_deciles' or
            groupby == 'webapp_income_bins' or
            groupby == 'large_income_bins' or
            groupby == 'small_income_bins')
    assert (income_measure == 'expanded_income' or
            income_measure == 'c00100')
    assert income_measure in vdf1
    assert (tax_to_diff == 'iitax' or
            tax_to_diff == 'payrolltax' or
            tax_to_diff == 'combined')
    res1 = copy.deepcopy(vdf1)
    res2 = copy.deepcopy(vdf2)
    baseline_income_measure = income_measure + '_baseline'
    res2[baseline_income_measure] = res1[income_measure]
    res2['tax_diff'] = res2[tax_to_diff] - res1[tax_to_diff]
    res2['atinc1'] = res1['aftertax_income']
    res2['atinc2'] = res2['aftertax_income']
    diffs = diff_table_stats(res2, groupby, baseline_income_measure)
    diffs['perc_aftertax'] = diffs['tot_change'] / diffs['atinc1']
    diffs['pc_aftertaxinc'] = (diffs['atinc2'] / diffs['atinc1']) - 1.0
    # delete intermediate atinc1 and atinc2 columns
    del diffs['atinc1']
    del diffs['atinc2']
    # convert some columns to percentages
    percent_columns = ['perc_inc', 'perc_cut', 'share_of_change',
                       'perc_aftertax', 'pc_aftertaxinc']
    for col in percent_columns:
        diffs[col] *= 100.0
    # set print display format for float table elements
    pd.options.display.float_format = '{:10,.2f}'.format
    return diffs


def create_diagnostic_table(vdf, year):
    """
    Extract single-year diagnostic table from Pandas DataFrame object
    derived from a Calculator object using the dataframe(DIST_VARIABLES)
    method.

    Parameters
    ----------
    vdf : Pandas DataFrame object containing the variables

    year : calendar year for which variables were drawn from Calculator object

    Returns
    -------
    Pandas DataFrame object containing the diagnostic table
    """
    # pylint: disable=too-many-statements
    def diagnostic_table_odict(recs):
        """
        Nested function that extracts diagnostic table dictionary from
        the specified Pandas DataFrame object, vdf.

        Parameters
        ----------
        vdf : Pandas DataFrame object containing the variables

        Returns
        -------
        ordered dictionary of variable names and aggregate weighted values
        """
        # aggregate weighted values expressed in millions or billions
        in_millions = 1.0e-6
        in_billions = 1.0e-9
        odict = collections.OrderedDict()
        # total number of filing units
        wghts = vdf['s006']
        odict['Returns (#m)'] = wghts.sum() * in_millions
        # adjusted gross income
        agi = vdf['c00100']
        odict['AGI ($b)'] = (agi * wghts).sum() * in_billions
        # number of itemizers
        num = (wghts[(vdf['c04470'] > 0.) & (agi > 0.)].sum())
        odict['Itemizers (#m)'] = num * in_millions
        # itemized deduction
        ided1 = vdf['c04470'] * wghts
        val = ided1[vdf['c04470'] > 0.].sum()
        odict['Itemized Deduction ($b)'] = val * in_billions
        # number of standard deductions
        num = wghts[(vdf['standard'] > 0.) & (agi > 0.)].sum()
        odict['Standard Deduction Filers (#m)'] = num * in_millions
        # standard deduction
        sded1 = recs.standard * wghts
        val = sded1[(vdf['standard'] > 0.) & (agi > 0.)].sum()
        odict['Standard Deduction ($b)'] = val * in_billions
        # personal exemption
        val = (vdf['c04600'] * wghts)[agi > 0.].sum()
        odict['Personal Exemption ($b)'] = val * in_billions
        # taxable income
        val = (vdf['c04800'] * wghts).sum()
        odict['Taxable Income ($b)'] = val * in_billions
        # regular tax liability
        val = (vdf['taxbc'] * wghts).sum()
        odict['Regular Tax ($b)'] = val * in_billions
        # AMT taxable income
        odict['AMT Income ($b)'] = ((vdf['c62100'] * wghts).sum() *
                                    in_billions)
        # total AMT liability
        odict['AMT Liability ($b)'] = ((vdf['c09600'] * wghts).sum() *
                                       in_billions)
        # number of people paying AMT
        odict['AMT Filers (#m)'] = (wghts[vdf['c09600'] > 0.].sum() *
                                    in_millions)
        # tax before credits
        val = (vdf['c05800'] * wghts).sum()
        odict['Tax before Credits ($b)'] = val * in_billions
        # refundable credits
        val = (vdf['refund'] * wghts).sum()
        odict['Refundable Credits ($b)'] = val * in_billions
        # nonrefundable credits
        val = (vdf['c07100'] * wghts).sum()
        odict['Nonrefundable Credits ($b)'] = val * in_billions
        # reform surtaxes (part of federal individual income tax liability)
        val = (vdf['surtax'] * wghts).sum()
        odict['Reform Surtaxes ($b)'] = val * in_billions
        # other taxes on Form 1040
        val = (vdf['othertaxes'] * wghts).sum()
        odict['Other Taxes ($b)'] = val * in_billions
        # federal individual income tax liability
        val = (vdf['iitax'] * wghts).sum()
        odict['Ind Income Tax ($b)'] = val * in_billions
        # OASDI+HI payroll tax liability (including employer share)
        val = (vdf['payrolltax'] * wghts).sum()
        odict['Payroll Taxes ($b)'] = val * in_billions
        # combined income and payroll tax liability
        val = (vdf['combined'] * wghts).sum()
        odict['Combined Liability ($b)'] = val * in_billions
        # number of tax units with non-positive income tax liability
        num = (wghts[vdf['iitax'] <= 0]).sum()
        odict['With Income Tax <= 0 (#m)'] = num * in_millions
        # number of tax units with non-positive combined tax liability
        num = (wghts[vdf['combined'] <= 0]).sum()
        odict['With Combined Tax <= 0 (#m)'] = num * in_millions
        return odict
    # tabulate diagnostic table
    odict = diagnostic_table_odict(vdf)
    pdf = pd.DataFrame(data=odict, index=[year], columns=odict.keys())
    pdf = pdf.transpose()
    pd.options.display.float_format = '{:8,.1f}'.format
    return pdf


<<<<<<< HEAD
def multiyear_diagnostic_table(calc, num_years=0):
    """
    Generate multi-year diagnostic table from specified Calculator object.
    This function leaves the specified calc object unchanged.

    Parameters
    ----------
    calc : Calculator class object

    num_years : integer (must be between 1 and number of available calc years)

    Returns
    -------
    Pandas DataFrame object containing the multi-year diagnostic table
    """
    if num_years < 1:
        msg = 'num_year={} is less than one'.format(num_years)
        raise ValueError(msg)
    max_num_years = calc.policy.end_year - calc.policy.current_year + 1
    if num_years > max_num_years:
        msg = ('num_year={} is greater '
               'than max_num_years={}').format(num_years, max_num_years)
        raise ValueError(msg)
    cal = copy.deepcopy(calc)
    dtlist = list()
    for iyr in range(1, num_years + 1):
        cal.calc_all()
        dtlist.append(create_diagnostic_table(cal))
        if iyr < num_years:
            cal.increment_year()
    return pd.concat(dtlist, axis=1)


def mtr_graph_data(vdf, year,
=======
def mtr_graph_data(calc1, calc2,
>>>>>>> f7fbdf1a
                   mars='ALL',
                   mtr_measure='combined',
                   mtr_variable='e00200p',
                   alt_e00200p_text='',
                   mtr_wrt_full_compen=False,
                   income_measure='expanded_income',
                   dollar_weighting=False):
    """
    Prepare marginal tax rate data needed by xtr_graph_plot utility function.

    Parameters
    ----------
    vdf : a Pandas DataFrame object containing variables and marginal tax rates
        (See Calculator.mtr_graph method for required elements of vdf.)

    year : integer
        specifies calendar year of the data in vdf

    mars : integer or string
        specifies which filing status subgroup to show in the graph

        - 'ALL': include all filing units in sample

        - 1: include only single filing units

        - 2: include only married-filing-jointly filing units

        - 3: include only married-filing-separately filing units

        - 4: include only head-of-household filing units

    mtr_measure : string
        specifies which marginal tax rate to show on graph's y axis

        - 'itax': marginal individual income tax rate

        - 'ptax': marginal payroll tax rate

        - 'combined': sum of marginal income and payroll tax rates

    mtr_variable : string
        any string in the Calculator.VALID_MTR_VARS set
        specifies variable to change in order to compute marginal tax rates

    alt_e00200p_text : string
        text to use in place of mtr_variable when mtr_variable is 'e00200p';
        if empty string then use 'e00200p'

    mtr_wrt_full_compen : boolean
        see documentation of Calculator.mtr() argument wrt_full_compensation
        (value has an effect only if mtr_variable is 'e00200p')

    income_measure : string
        specifies which income variable to show on the graph's x axis

        - 'wages': wage and salary income (e00200)

        - 'agi': adjusted gross income, AGI (c00100)

        - 'expanded_income': sum of AGI, non-taxable interest income,
          non-taxable social security benefits, and employer share of
          FICA taxes.

    dollar_weighting : boolean
        False implies both income_measure percentiles on x axis and
        mtr values for each percentile on the y axis are computed
        without using dollar income_measure weights (just sampling weights);
        True implies both income_measure percentiles on x axis and
        mtr values for each percentile on the y axis are computed
        using dollar income_measure weights (in addition to sampling weights).
        Specifying True produces a graph x axis that shows income_measure
        (not filing unit) percentiles.

    Returns
    -------
    dictionary object suitable for passing to xtr_graph_plot utility function
    """
    # pylint: disable=too-many-arguments,too-many-statements
    # pylint: disable=too-many-locals,too-many-branches
    # check validity of function arguments
    # . . check income_measure value
    weighting_function = weighted_mean
    if income_measure == 'wages':
        income_var = 'e00200'
        income_str = 'Wage'
        if dollar_weighting:
            weighting_function = wage_weighted
    elif income_measure == 'agi':
        income_var = 'c00100'
        income_str = 'AGI'
        if dollar_weighting:
            weighting_function = agi_weighted
    elif income_measure == 'expanded_income':
        income_var = 'expanded_income'
        income_str = 'Expanded-Income'
        if dollar_weighting:
            weighting_function = expanded_income_weighted
    else:
        msg = ('income_measure="{}" is neither '
               '"wages", "agi", nor "expanded_income"')
        raise ValueError(msg.format(income_measure))
    # . . check mars value
    if isinstance(mars, six.string_types):
        if mars != 'ALL':
            msg = 'string value of mars="{}" is not "ALL"'
            raise ValueError(msg.format(mars))
    elif isinstance(mars, int):
        if mars < 1 or mars > 4:
            msg = 'integer mars="{}" is not in [1,4] range'
            raise ValueError(msg.format(mars))
    else:
        msg = 'mars="{}" is neither a string nor an integer'
        raise ValueError(msg.format(mars))
    # . . check mars value if mtr_variable is e00200s
    if mtr_variable == 'e00200s' and mars != 2:
        msg = 'mtr_variable == "e00200s" but mars != 2'
        raise ValueError(msg)
    # . . check mtr_measure value
    if mtr_measure == 'itax':
        mtr_str = 'Income-Tax'
    elif mtr_measure == 'ptax':
        mtr_str = 'Payroll-Tax'
    elif mtr_measure == 'combined':
        mtr_str = 'Income+Payroll-Tax'
    else:
        msg = ('mtr_measure="{}" is neither '
               '"itax" nor "ptax" nor "combined"')
        raise ValueError(msg.format(mtr_measure))
    # . . check vdf
    assert isinstance(vdf, pd.DataFrame)
    # create 'bins' column given specified income_var and dollar_weighting
    dfx = add_quantile_bins(vdf, income_var, 100,
                            weight_by_income_measure=dollar_weighting)
    # split dfx into groups specified by 'bins' column
    gdfx = dfx.groupby('bins', as_index=False)
    # apply the weighting_function to percentile-grouped mtr values
    mtr1_series = gdfx.apply(weighting_function, 'mtr1')
    mtr2_series = gdfx.apply(weighting_function, 'mtr2')
    # construct DataFrame containing the two mtr?_series
    lines = pd.DataFrame()
    lines['base'] = mtr1_series
    lines['reform'] = mtr2_series
    # construct dictionary containing merged data and auto-generated labels
    data = dict()
    data['lines'] = lines
    if dollar_weighting:
        income_str = 'Dollar-weighted {}'.format(income_str)
        mtr_str = 'Dollar-weighted {}'.format(mtr_str)
    data['ylabel'] = '{} MTR'.format(mtr_str)
    xlabel_str = 'Baseline {} Percentile'.format(income_str)
    if mars != 'ALL':
        xlabel_str = '{} for MARS={}'.format(xlabel_str, mars)
    data['xlabel'] = xlabel_str
    var_str = '{}'.format(mtr_variable)
    if mtr_variable == 'e00200p' and alt_e00200p_text != '':
        var_str = '{}'.format(alt_e00200p_text)
    if mtr_variable == 'e00200p' and mtr_wrt_full_compen:
        var_str = '{} wrt full compensation'.format(var_str)
    title_str = 'Mean Marginal Tax Rate for {} by Income Percentile'
    title_str = title_str.format(var_str)
    if mars != 'ALL':
        title_str = '{} for MARS={}'.format(title_str, mars)
    title_str = '{} for {}'.format(title_str, year)
    data['title'] = title_str
    return data


def atr_graph_data(vdf, year,
                   mars='ALL',
                   atr_measure='combined',
                   min_avginc=1000):
    """
    Prepare average tax rate data needed by xtr_graph_plot utility function.

    Parameters
    ----------
    vdf : a Pandas DataFrame object containing variables and tax liabilities
        (See Calculator.atr_graph method for required elements of vdf.)

    year : integer
        specifies calendar year of the data in vdf

    mars : integer or string
        specifies which filing status subgroup to show in the graph

        - 'ALL': include all filing units in sample

        - 1: include only single filing units

        - 2: include only married-filing-jointly filing units

        - 3: include only married-filing-separately filing units

        - 4: include only head-of-household filing units

    atr_measure : string
        specifies which average tax rate to show on graph's y axis

        - 'itax': average individual income tax rate

        - 'ptax': average payroll tax rate

        - 'combined': sum of average income and payroll tax rates

    min_avginc : float
        specifies the minimum average expanded income for a percentile to
        be included in the graph data; value must be positive

    Returns
    -------
    dictionary object suitable for passing to xtr_graph_plot utility function
    """
    # pylint: disable=too-many-locals
    # check validity of function arguments
    # . . check mars value
    if isinstance(mars, six.string_types):
        if mars != 'ALL':
            msg = 'string value of mars="{}" is not "ALL"'
            raise ValueError(msg.format(mars))
    elif isinstance(mars, int):
        if mars < 1 or mars > 4:
            msg = 'integer mars="{}" is not in [1,4] range'
            raise ValueError(msg.format(mars))
    else:
        msg = 'mars="{}" is neither a string nor an integer'
        raise ValueError(msg.format(mars))
    # . . check atr_measure value
    if atr_measure == 'combined':
        atr_str = 'Income+Payroll-Tax'
    elif atr_measure == 'itax':
        atr_str = 'Income-Tax'
    elif atr_measure == 'ptax':
        atr_str = 'Payroll-Tax'
    else:
        msg = ('atr_measure="{}" is neither '
               '"itax" nor "ptax" nor "combined"')
        raise ValueError(msg.format(atr_measure))
    # . . check min_avginc value
    assert min_avginc > 0
    # . . check vdf object
    assert isinstance(vdf, pd.DataFrame)
    # create 'bins' column
    dfx = add_quantile_bins(vdf, 'expanded_income', 100)
    # split dfx into groups specified by 'bins' column
    gdfx = dfx.groupby('bins', as_index=False)
    # apply weighted_mean function to percentile-grouped income/tax values
    avginc_series = gdfx.apply(weighted_mean, 'expanded_income')
    avgtax1_series = gdfx.apply(weighted_mean, 'tax1')
    avgtax2_series = gdfx.apply(weighted_mean, 'tax2')
    # compute average tax rates for each included income percentile
    included = np.array(avginc_series >= min_avginc, dtype=bool)
    atr1_series = np.zeros_like(avginc_series)
    atr1_series[included] = avgtax1_series[included] / avginc_series[included]
    atr2_series = np.zeros_like(avginc_series)
    atr2_series[included] = avgtax2_series[included] / avginc_series[included]
    # construct DataFrame containing the two atr?_series
    lines = pd.DataFrame()
    lines['base'] = atr1_series
    lines['reform'] = atr2_series
    # include only percentiles with average income no less than min_avginc
    lines = lines[included]
    # construct dictionary containing plot lines and auto-generated labels
    data = dict()
    data['lines'] = lines
    data['ylabel'] = '{} Average Tax Rate'.format(atr_str)
    xlabel_str = 'Baseline Expanded-Income Percentile'
    if mars != 'ALL':
        xlabel_str = '{} for MARS={}'.format(xlabel_str, mars)
    data['xlabel'] = xlabel_str
    title_str = 'Average Tax Rate by Income Percentile'
    if mars != 'ALL':
        title_str = '{} for MARS={}'.format(title_str, mars)
    title_str = '{} for {}'.format(title_str, year)
    data['title'] = title_str
    return data


def xtr_graph_plot(data,
                   width=850,
                   height=500,
                   xlabel='',
                   ylabel='',
                   title='',
                   legendloc='bottom_right'):
    """
    Plot marginal/average tax rate graph using data returned from either the
    mtr_graph_data function or the atr_graph_data function.

    Parameters
    ----------
    data : dictionary object returned from ?tr_graph_data() utility function

    width : integer
        width of plot expressed in pixels

    height : integer
        height of plot expressed in pixels

    xlabel : string
        x-axis label; if '', then use label generated by ?tr_graph_data

    ylabel : string
        y-axis label; if '', then use label generated by ?tr_graph_data

    title : string
        graph title; if '', then use title generated by ?tr_graph_data

    legendloc : string
        options: 'top_right', 'top_left', 'bottom_left', 'bottom_right'
        specifies location of the legend in the plot

    Returns
    -------
    bokeh.plotting figure object containing a raster graphics plot

    Notes
    -----
    USAGE EXAMPLE::

      gdata = mtr_graph_data(...)
      gplot = xtr_graph_plot(gdata)

    THEN when working interactively in a Python notebook::

      bp.show(gplot)

    OR when executing script using Python command-line interpreter::

      bio.output_file('graph-name.html', title='?TR by Income Percentile')
      bio.show(gplot)  [OR bio.save(gplot) WILL JUST WRITE FILE TO DISK]

    WILL VISUALIZE GRAPH IN BROWSER AND WRITE GRAPH TO SPECIFIED HTML FILE

    To convert the visualized graph into a PNG-formatted file, click on
    the "Save" icon on the Toolbar (located in the top-right corner of
    the visualized graph) and a PNG-formatted file will written to your
    Download directory.

    The ONLY output option the bokeh.plotting figure has is HTML format,
    which (as described above) can be converted into a PNG-formatted
    raster graphics file.  There is no option to make the bokeh.plotting
    figure generate a vector graphics file such as an EPS file.
    """
    # pylint: disable=too-many-arguments
    if title == '':
        title = data['title']
    fig = bp.figure(plot_width=width, plot_height=height, title=title)
    fig.title.text_font_size = '12pt'
    lines = data['lines']
    fig.line(lines.index, lines.base, line_color='blue', legend='Baseline')
    fig.line(lines.index, lines.reform, line_color='red', legend='Reform')
    fig.circle(0, 0, visible=False)  # force zero to be included on y axis
    if xlabel == '':
        xlabel = data['xlabel']
    fig.xaxis.axis_label = xlabel
    fig.xaxis.axis_label_text_font_size = '12pt'
    fig.xaxis.axis_label_text_font_style = 'normal'
    if ylabel == '':
        ylabel = data['ylabel']
    fig.yaxis.axis_label = ylabel
    fig.yaxis.axis_label_text_font_size = '12pt'
    fig.yaxis.axis_label_text_font_style = 'normal'
    fig.legend.location = legendloc
    fig.legend.label_text_font = 'times'
    fig.legend.label_text_font_style = 'italic'
    fig.legend.label_width = 2
    fig.legend.label_height = 2
    fig.legend.label_standoff = 2
    fig.legend.glyph_width = 14
    fig.legend.glyph_height = 14
    fig.legend.spacing = 5
    fig.legend.padding = 5
    return fig


def write_graph_file(figure, filename, title):
    """
    Write HTML file named filename containing figure.
    The title is the text displayed in the browser tab.

    Parameters
    ----------
    figure : bokeh.plotting figure object

    filename : string
        name of HTML file to which figure is written; should end in .html

    title : string
        text displayed in browser tab when HTML file is displayed in browser

    Returns
    -------
    Nothing
    """
    delete_file(filename)  # work around annoying 'already exists' bokeh msg
    bio.output_file(filename=filename, title=title)
    bio.save(figure)


def isoelastic_utility_function(consumption, crra, cmin):
    """
    Calculate and return utility of consumption.

    Parameters
    ----------
    consumption : float
      consumption for a filing unit

    crra : non-negative float
      constant relative risk aversion parameter

    cmin : positive float
      consumption level below which marginal utility is assumed to be constant

    Returns
    -------
    utility of consumption
    """
    if consumption >= cmin:
        if crra == 1.0:
            return math.log(consumption)
        return math.pow(consumption, (1.0 - crra)) / (1.0 - crra)
    else:  # if consumption < cmin
        if crra == 1.0:
            tu_at_cmin = math.log(cmin)
        else:
            tu_at_cmin = math.pow(cmin, (1.0 - crra)) / (1.0 - crra)
        mu_at_cmin = math.pow(cmin, -crra)
        tu_at_c = tu_at_cmin + mu_at_cmin * (consumption - cmin)
        return tu_at_c


def expected_utility(consumption, probability, crra, cmin):
    """
    Calculate and return expected utility of consumption.

    Parameters
    ----------
    consumption : numpy array
      consumption for each filing unit

    probability : numpy array
      samplying probability of each filing unit

    crra : non-negative float
      constant relative risk aversion parameter of isoelastic utility function

    cmin : positive float
      consumption level below which marginal utility is assumed to be constant

    Returns
    -------
    expected utility of consumption array
    """
    utility = consumption.apply(isoelastic_utility_function,
                                args=(crra, cmin,))
    return np.inner(utility, probability)


def certainty_equivalent(exputil, crra, cmin):
    """
    Calculate and return certainty-equivalent of exputil of consumption
    assuming an isoelastic utility function with crra and cmin as parameters.

    Parameters
    ----------
    exputil : float
      expected utility value

    crra : non-negative float
      constant relative risk aversion parameter of isoelastic utility function

    cmin : positive float
      consumption level below which marginal utility is assumed to be constant

    Returns
    -------
    certainty-equivalent of specified expected utility, exputil
    """
    if crra == 1.0:
        tu_at_cmin = math.log(cmin)
    else:
        tu_at_cmin = math.pow(cmin, (1.0 - crra)) / (1.0 - crra)
    if exputil >= tu_at_cmin:
        if crra == 1.0:
            return math.exp(exputil)
        return math.pow((exputil * (1.0 - crra)), (1.0 / (1.0 - crra)))
    mu_at_cmin = math.pow(cmin, -crra)
    return ((exputil - tu_at_cmin) / mu_at_cmin) + cmin


def ce_aftertax_income(calc1, calc2,
                       custom_params=None,
                       require_no_agg_tax_change=True):
    """
    Return dictionary that contains certainty-equivalent of the expected
    utility of after-tax income computed for constant-relative-risk-aversion
    parameter values for each of two Calculator objects: calc1, which
    represents the pre-reform situation, and calc2, which represents the
    post-reform situation, both of which MUST have had calc_call() called
    before being passed to this function.

    IMPORTANT NOTES: These normative welfare calculations are very simple.
    It is assumed that utility is a function of only consumption, and that
    consumption is equal to after-tax income.  This means that any assumed
    behavioral responses that change work effort will not affect utility via
    the correpsonding change in leisure.  And any saving response to changes
    in after-tax income do not affect consumption.
    """
    # pylint: disable=too-many-locals
    # ... check that calc1 and calc2 are consistent
    assert calc1.records.dim == calc2.records.dim
    assert calc1.current_year == calc2.current_year
    # ... specify utility function parameters
    if custom_params:
        crras = custom_params['crra_list']
        for crra in crras:
            assert crra >= 0
        cmin = custom_params['cmin_value']
        assert cmin > 0
    else:
        crras = [0, 1, 2, 3, 4]
        cmin = 1000
    # The cmin value is the consumption level below which marginal utility
    # is considered to be constant.  This allows the handling of filing units
    # with very low or even negative after-tax income in the expected-utility
    # and certainty-equivalent calculations.
    # ... extract calc_all() data from calc1 and calc2
    record_columns = ['s006', 'payrolltax', 'iitax',
                      'combined', 'expanded_income']
    out = [getattr(calc1.records, col) for col in record_columns]
    df1 = pd.DataFrame(data=np.column_stack(out), columns=record_columns)
    out = [getattr(calc2.records, col) for col in record_columns]
    df2 = pd.DataFrame(data=np.column_stack(out), columns=record_columns)
    # ... compute aggregate combined tax revenue and aggregate after-tax income
    billion = 1.0e-9
    cedict = dict()
    cedict['year'] = calc1.current_year
    cedict['tax1'] = weighted_sum(df1, 'combined') * billion
    cedict['tax2'] = weighted_sum(df2, 'combined') * billion
    if require_no_agg_tax_change:
        diff = cedict['tax2'] - cedict['tax1']
        if abs(diff) >= 0.0005:
            msg = 'Aggregate taxes not equal when required_... arg is True:'
            msg += '\n            taxes1= {:9.3f}'
            msg += '\n            taxes2= {:9.3f}'
            msg += '\n            txdiff= {:9.3f}'
            msg += ('\n(adjust _LST or other parameter to bracket txdiff=0 '
                    'and then interpolate)')
            raise ValueError(msg.format(cedict['tax1'], cedict['tax2'], diff))
    cedict['inc1'] = weighted_sum(df1, 'expanded_income') * billion
    cedict['inc2'] = weighted_sum(df2, 'expanded_income') * billion
    # ... calculate sample-weighted probability of each filing unit
    # pylint: disable=no-member
    # (above pylint comment eliminates bogus np.divide warnings)
    prob_raw = np.divide(df1['s006'], df1['s006'].sum())
    prob = np.divide(prob_raw, prob_raw.sum())  # handle any rounding error
    # ... calculate after-tax income of each filing unit in calc1 and calc2
    ati1 = df1['expanded_income'] - df1['combined']
    ati2 = df2['expanded_income'] - df2['combined']
    # ... calculate certainty-equivaluent after-tax income in calc1 and calc2
    cedict['crra'] = crras
    ce1 = list()
    ce2 = list()
    for crra in crras:
        eu1 = expected_utility(ati1, prob, crra, cmin)
        ce1.append(certainty_equivalent(eu1, crra, cmin))
        eu2 = expected_utility(ati2, prob, crra, cmin)
        ce2.append(certainty_equivalent(eu2, crra, cmin))
    cedict['ceeu1'] = ce1
    cedict['ceeu2'] = ce2
    # ... return cedict
    return cedict


def read_egg_csv(fname, index_col=None):
    """
    Read from egg the file named fname that contains CSV data and
    return pandas DataFrame containing the data.
    """
    try:
        path_in_egg = os.path.join('taxcalc', fname)
        vdf = pd.read_csv(
            pkg_resources.resource_stream(
                pkg_resources.Requirement.parse('taxcalc'),
                path_in_egg),
            index_col=index_col
        )
    except:
        raise ValueError('could not read {} data from egg'.format(fname))
    # cannot call read_egg_ function in unit tests
    return vdf  # pragma: no cover


def read_egg_json(fname):
    """
    Read from egg the file named fname that contains JSON data and
    return dictionary containing the data.
    """
    try:
        path_in_egg = os.path.join('taxcalc', fname)
        pdict = json.loads(
            pkg_resources.resource_stream(
                pkg_resources.Requirement.parse('taxcalc'),
                path_in_egg).read().decode('utf-8'),
            object_pairs_hook=collections.OrderedDict
        )
    except:
        raise ValueError('could not read {} data from egg'.format(fname))
    # cannot call read_egg_ function in unit tests
    return pdict  # pragma: no cover


def delete_file(filename):
    """
    Remove specified file if it exists.
    """
    if os.path.isfile(filename):
        os.remove(filename)


def bootstrap_se_ci(data, seed, num_samples, statistic, alpha):
    """
    Return bootstrap estimate of standard error of statistic and
    bootstrap estimate of 100*(1-2*alpha)% confidence interval for statistic
    in a dictionary along with specified seed and nun_samples (B) and alpha.
    """
    assert isinstance(data, np.ndarray)
    assert isinstance(seed, int)
    assert isinstance(num_samples, int)
    assert callable(statistic)  # function that computes statistic from data
    assert isinstance(alpha, float)
    bsest = dict()
    bsest['seed'] = seed
    np.random.seed(seed)  # pylint: disable=no-member
    dlen = len(data)
    idx = np.random.randint(low=0, high=dlen,   # pylint: disable=no-member
                            size=(num_samples, dlen))
    samples = data[idx]
    stat = statistic(samples, axis=1)
    bsest['B'] = num_samples
    bsest['se'] = np.std(stat, ddof=1)
    stat = np.sort(stat)
    bsest['alpha'] = alpha
    bsest['cilo'] = stat[int(round(alpha * num_samples)) - 1]
    bsest['cihi'] = stat[int(round((1 - alpha) * num_samples)) - 1]
    return bsest


<<<<<<< HEAD
def dec_graph_data(diff_table, year):
=======
def dec_graph_data(vdf1, vdf2, year):
>>>>>>> f7fbdf1a
    """
    Prepare data needed by dec_graph_plot utility function.

    Parameters
    ----------
<<<<<<< HEAD
    diff_table : a Pandas DataFrame object returned from the
        Calculator class difference_table method

    year : integer
        specifies calendar year of the data in the diff_table
=======
    vdf1 : a Pandas DataFrame object that refers to baseline policy and
           contains variable in the DIFF_VARIABLES list

    vdf2 : a Pandas DataFrame object that refers to reform policy and
           contains variable in the DIFF_VARIABLES list

    year : calendar year from which the vdf1 and vdf2 data are drawn
>>>>>>> f7fbdf1a

    Returns
    -------
    dictionary object suitable for passing to dec_graph_plot utility function
    """
<<<<<<< HEAD
=======
    diff_table = create_difference_table(vdf1, vdf2,
                                         groupby='weighted_deciles',
                                         income_measure='expanded_income',
                                         tax_to_diff='combined')
>>>>>>> f7fbdf1a
    # construct dictionary containing the bar data required by dec_graph_plot
    bars = dict()
    for idx in range(0, 14):  # the ten income deciles, all, plus top details
        info = dict()
        info['label'] = DECILE_ROW_NAMES[idx]
        info['value'] = diff_table['pc_aftertaxinc'][idx]
        if info['label'] == 'all':
            info['label'] = '---------'
            info['value'] = 0
        bars[idx] = info
    # construct dictionary containing bar data and auto-generated labels
    data = dict()
    data['bars'] = bars
    xlabel = 'Reform-Induced Percentage Change in After-Tax Expanded Income'
    data['xlabel'] = xlabel
    ylabel = 'Expanded Income Percentile Group'
    data['ylabel'] = ylabel
    title_str = 'Change in After-Tax Income by Income Percentile Group'
    data['title'] = '{} for {}'.format(title_str, year)
    return data


def dec_graph_plot(data,
                   width=850,
                   height=500,
                   xlabel='',
                   ylabel='',
                   title=''):
    """
    Plot stacked decile graph using data returned from dec_graph_data function.

    Parameters
    ----------
    data : dictionary object returned from dec_graph_data() utility function

    width : integer
        width of plot expressed in pixels

    height : integer
        height of plot expressed in pixels

    xlabel : string
        x-axis label; if '', then use label generated by dec_graph_data

    ylabel : string
        y-axis label; if '', then use label generated by dec_graph_data

    title : string
        graph title; if '', then use title generated by dec_graph_data

    Returns
    -------
    bokeh.plotting figure object containing a raster graphics plot

    Notes
    -----
    USAGE EXAMPLE::

      gdata = dec_graph_data(...)
      gplot = dec_graph_plot(gdata)

    THEN when working interactively in a Python notebook::

      bp.show(gplot)

    OR when executing script using Python command-line interpreter::

      bio.output_file('graph-name.html', title='Change in After-Tax Income')
      bio.show(gplot)  [OR bio.save(gplot) WILL JUST WRITE FILE TO DISK]

    WILL VISUALIZE GRAPH IN BROWSER AND WRITE GRAPH TO SPECIFIED HTML FILE

    To convert the visualized graph into a PNG-formatted file, click on
    the "Save" icon on the Toolbar (located in the top-right corner of
    the visualized graph) and a PNG-formatted file will written to your
    Download directory.

    The ONLY output option the bokeh.plotting figure has is HTML format,
    which (as described above) can be converted into a PNG-formatted
    raster graphics file.  There is no option to make the bokeh.plotting
    figure generate a vector graphics file such as an EPS file.
    """
    # pylint: disable=too-many-arguments,too-many-locals
    if title == '':
        title = data['title']
    bar_keys = sorted(data['bars'].keys())
    bar_labels = [data['bars'][key]['label'] for key in bar_keys]
    fig = bp.figure(plot_width=width, plot_height=height, title=title,
                    y_range=bar_labels)
    fig.title.text_font_size = '12pt'
    fig.outline_line_color = None
    fig.axis.axis_line_color = None
    fig.axis.minor_tick_line_color = None
    fig.axis.axis_label_text_font_size = '12pt'
    fig.axis.axis_label_text_font_style = 'normal'
    fig.axis.major_label_text_font_size = '12pt'
    if xlabel == '':
        xlabel = data['xlabel']
    fig.xaxis.axis_label = xlabel
    fig.xaxis[0].formatter = PrintfTickFormatter(format='%+d%%')
    if ylabel == '':
        ylabel = data['ylabel']
    fig.yaxis.axis_label = ylabel
    fig.ygrid.grid_line_color = None
    # plot thick x-axis grid line at zero
    fig.line(x=[0, 0], y=[0, 14], line_width=1, line_color='black')
    # plot bars
    barheight = 0.8
    bcolor = 'blue'
    yidx = 0
    for idx in bar_keys:
        bval = data['bars'][idx]['value']
        blabel = data['bars'][idx]['label']
        bheight = barheight
        if blabel == '90-95':
            bheight *= 0.5
            bcolor = 'red'
        elif blabel == '95-99':
            bheight *= 0.4
        elif blabel == 'Top 1%':
            bheight *= 0.1
        fig.rect(x=(bval / 2.0),   # x-coordinate of center of the rectangle
                 y=(yidx + 0.5),   # y-coordinate of center of the rectangle
                 width=abs(bval),  # width of the rectangle
                 height=bheight,   # height of the rectangle
                 color=bcolor)
        yidx += 1
    return fig<|MERGE_RESOLUTION|>--- conflicted
+++ resolved
@@ -646,44 +646,7 @@
     return pdf
 
 
-<<<<<<< HEAD
-def multiyear_diagnostic_table(calc, num_years=0):
-    """
-    Generate multi-year diagnostic table from specified Calculator object.
-    This function leaves the specified calc object unchanged.
-
-    Parameters
-    ----------
-    calc : Calculator class object
-
-    num_years : integer (must be between 1 and number of available calc years)
-
-    Returns
-    -------
-    Pandas DataFrame object containing the multi-year diagnostic table
-    """
-    if num_years < 1:
-        msg = 'num_year={} is less than one'.format(num_years)
-        raise ValueError(msg)
-    max_num_years = calc.policy.end_year - calc.policy.current_year + 1
-    if num_years > max_num_years:
-        msg = ('num_year={} is greater '
-               'than max_num_years={}').format(num_years, max_num_years)
-        raise ValueError(msg)
-    cal = copy.deepcopy(calc)
-    dtlist = list()
-    for iyr in range(1, num_years + 1):
-        cal.calc_all()
-        dtlist.append(create_diagnostic_table(cal))
-        if iyr < num_years:
-            cal.increment_year()
-    return pd.concat(dtlist, axis=1)
-
-
 def mtr_graph_data(vdf, year,
-=======
-def mtr_graph_data(calc1, calc2,
->>>>>>> f7fbdf1a
                    mars='ALL',
                    mtr_measure='combined',
                    mtr_variable='e00200p',
@@ -1333,43 +1296,22 @@
     return bsest
 
 
-<<<<<<< HEAD
 def dec_graph_data(diff_table, year):
-=======
-def dec_graph_data(vdf1, vdf2, year):
->>>>>>> f7fbdf1a
     """
     Prepare data needed by dec_graph_plot utility function.
 
     Parameters
     ----------
-<<<<<<< HEAD
     diff_table : a Pandas DataFrame object returned from the
         Calculator class difference_table method
 
     year : integer
         specifies calendar year of the data in the diff_table
-=======
-    vdf1 : a Pandas DataFrame object that refers to baseline policy and
-           contains variable in the DIFF_VARIABLES list
-
-    vdf2 : a Pandas DataFrame object that refers to reform policy and
-           contains variable in the DIFF_VARIABLES list
-
-    year : calendar year from which the vdf1 and vdf2 data are drawn
->>>>>>> f7fbdf1a
 
     Returns
     -------
     dictionary object suitable for passing to dec_graph_plot utility function
     """
-<<<<<<< HEAD
-=======
-    diff_table = create_difference_table(vdf1, vdf2,
-                                         groupby='weighted_deciles',
-                                         income_measure='expanded_income',
-                                         tax_to_diff='combined')
->>>>>>> f7fbdf1a
     # construct dictionary containing the bar data required by dec_graph_plot
     bars = dict()
     for idx in range(0, 14):  # the ten income deciles, all, plus top details
