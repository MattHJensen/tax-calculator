--- conflicted
+++ resolved
@@ -37,11 +37,7 @@
         for year in revisions:
             if year != self.start_year:
                 self.set_year(year)
-<<<<<<< HEAD
-            self._update({year: reform[year]})
-=======
             self._update({year: revisions[year]})
->>>>>>> 386567f1
 
     def default_GDP_growth_rates(self, year):
         return Growth.REAL_GDP_GROWTH[year]
@@ -74,11 +70,7 @@
     records = calc.records
     default_year = calc.policy.JSON_START_YEAR
     r = records.BF.APOPN[year]
-<<<<<<< HEAD
-    g = calc.growth.default_GDP_growth_rates(year)
-=======
     g = calc.growth.default_GDP_growth_rates(year - default_year)
->>>>>>> 386567f1
 
     if year >= default_year and target[year - default_year] != g:
         # user inputs theoretically should be based on GDP
